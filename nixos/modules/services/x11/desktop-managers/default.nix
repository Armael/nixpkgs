{ config, lib, pkgs, ... }:

with lib;

let

  xcfg = config.services.xserver;
  cfg = xcfg.desktopManager;

  # If desktop manager `d' isn't capable of setting a background and
  # the xserver is enabled, the `feh' program is used as a fallback.
  needBGCond = d: ! (d ? bgSupport && d.bgSupport) && xcfg.enable;

in

{
  # Note: the order in which desktop manager modules are imported here
  # determines the default: later modules (if enabled) are preferred.
  # E.g., if KDE is enabled, it supersedes xterm.
<<<<<<< HEAD
  imports = [ ./none.nix ./xterm.nix ./xfce.nix ./kde4.nix ./kde4_next.nix ./e17.nix ./gnome3.nix ./xbmc.nix ];
=======
  imports = [ ./none.nix ./xterm.nix ./xfce.nix ./kde4.nix ./e17.nix ./e18.nix ./gnome3.nix ./xbmc.nix ];
>>>>>>> cd3ba19e

  options = {

    services.xserver.desktopManager = {

      session = mkOption {
        internal = true;
        default = [];
        example = singleton
          { name = "kde";
            bgSupport = true;
            start = "...";
          };
        description = ''
          Internal option used to add some common line to desktop manager
          scripts before forwarding the value to the
          <varname>displayManager</varname>.
        '';
        apply = list: {
          list = map (d: d // {
            manage = "desktop";
            start = d.start
            + optionalString (needBGCond d) ''
              if test -e $HOME/.background-image; then
                ${pkgs.feh}/bin/feh --bg-scale $HOME/.background-image
              fi
            '';
          }) list;
          needBGPackages = [] != filter needBGCond list;
        };
      };

      default = mkOption {
        type = types.str;
        default = "";
        example = "none";
        description = "Default desktop manager loaded if none have been chosen.";
        apply = defaultDM:
          if defaultDM == "" && cfg.session.list != [] then
            (head cfg.session.list).name
          else if any (w: w.name == defaultDM) cfg.session.list then
            defaultDM
          else
            throw "Default desktop manager ($(defaultDM)) not found.";
      };

    };

  };

  config = {
    services.xserver.displayManager.session = cfg.session.list;
    environment.systemPackages =
      mkIf cfg.session.needBGPackages [ pkgs.feh ];
  };
}<|MERGE_RESOLUTION|>--- conflicted
+++ resolved
@@ -17,11 +17,10 @@
   # Note: the order in which desktop manager modules are imported here
   # determines the default: later modules (if enabled) are preferred.
   # E.g., if KDE is enabled, it supersedes xterm.
-<<<<<<< HEAD
-  imports = [ ./none.nix ./xterm.nix ./xfce.nix ./kde4.nix ./kde4_next.nix ./e17.nix ./gnome3.nix ./xbmc.nix ];
-=======
-  imports = [ ./none.nix ./xterm.nix ./xfce.nix ./kde4.nix ./e17.nix ./e18.nix ./gnome3.nix ./xbmc.nix ];
->>>>>>> cd3ba19e
+  imports = [
+    ./none.nix ./xterm.nix ./xfce.nix ./kde4.nix ./kde4_next.nix
+    ./e17.nix ./e18.nix ./gnome3.nix ./xbmc.nix
+  ];
 
   options = {
 
