--- conflicted
+++ resolved
@@ -12,15 +12,9 @@
 
   #doCheck = true; # takes lots of time
 
-<<<<<<< HEAD
-  enableParallelBuilding = true;
-
   outputs = [ "dev" "out" "bin" "doc" ];
 
-  meta = {
-=======
   meta = with stdenv.lib; {
->>>>>>> 084626de
     homepage = http://xiph.org/flac/;
     description = "Library and tools for encoding and decoding the FLAC lossless audio file format";
     platforms = platforms.all;
