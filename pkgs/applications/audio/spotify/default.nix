{ fetchurl, stdenv, dpkg, xlibs, qt4, alsaLib, makeWrapper, openssl, freetype
, glib, pango, cairo, atk, gdk_pixbuf, gtk, cups, nspr, nss, libpng, GConf
, libgcrypt, chromium, udev, fontconfig
, dbus, expat }:

assert stdenv.system == "i686-linux" || stdenv.system == "x86_64-linux";

let
  version = if stdenv.system == "i686-linux"
    then "0.9.4.183.g644e24e.428"
    else "0.9.11.27.g2b1a638.81";

  deps = [
    alsaLib
    atk
    cairo
    cups
    dbus
    expat
    fontconfig
    freetype
    GConf
    gdk_pixbuf
    glib
    gtk
    libgcrypt
    libpng
    nss
    pango
    qt4
<<<<<<< HEAD
    stdenv.cc.gcc
=======
    sqlite
    stdenv.cc.cc
>>>>>>> cfb29ab8
    xlibs.libX11
    xlibs.libXcomposite
    xlibs.libXdamage
    xlibs.libXext
    xlibs.libXfixes
    xlibs.libXi
    xlibs.libXrandr
    xlibs.libXrender
    xlibs.libXrender
    xlibs.libXScrnSaver
  ];

in

stdenv.mkDerivation {
  name = "spotify-${version}";

  src =
    if stdenv.system == "i686-linux" then
      fetchurl {
        url = "http://repository.spotify.com/pool/non-free/s/spotify/spotify-client_${version}-1_i386.deb";
        sha256 = "1wl6v5x8vm74h5lxp8fhvmih8l122aadsf1qxvpk0k3y6mbx0ifa";
      }
    else if stdenv.system == "x86_64-linux" then
      fetchurl {
        url = "http://repository.spotify.com/pool/non-free/s/spotify/spotify-client_${version}-1_amd64.deb";
        sha256 = "0yfljiw01kssj3qaz8m0ppgrpjs6xrhzlr2wccp64bsnmin7g4sg";
      }
    else throw "Spotify not supported on this platform.";

  buildInputs = [ dpkg makeWrapper ];

  unpackPhase = "true";

  installPhase =
    ''
      libdir=$out/lib/spotify
      mkdir -p $libdir
      dpkg-deb -x $src $out
      mv $out/opt/spotify/* $out/
      rm -rf $out/usr $out/opt

      # Work around Spotify referring to a specific minor version of
      # OpenSSL.

      ln -s ${nss}/lib/libnss3.so $libdir/libnss3.so.1d
      ln -s ${nss}/lib/libnssutil3.so $libdir/libnssutil3.so.1d
      ln -s ${nss}/lib/libsmime3.so $libdir/libsmime3.so.1d

      ${if stdenv.system == "x86_64-linux" then ''
      ln -s ${openssl}/lib/libssl.so $libdir/libssl.so.1.0.0
      ln -s ${openssl}/lib/libcrypto.so $libdir/libcrypto.so.1.0.0
      ln -s ${nspr}/lib/libnspr4.so $libdir/libnspr4.so
      ln -s ${nspr}/lib/libplc4.so $libdir/libplc4.so
      '' else ''
      ln -s ${openssl}/lib/libssl.so $libdir/libssl.so.0.9.8
      ln -s ${openssl}/lib/libcrypto.so $libdir/libcrypto.so.0.9.8
      ln -s ${nspr}/lib/libnspr4.so $libdir/libnspr4.so.0d
      ln -s ${nspr}/lib/libplc4.so $libdir/libplc4.so.0d
      ''}

      # Work around Spotify trying to open libudev.so.0 (which we don't have)
      ln -s ${udev}/lib/libudev.so.1 $libdir/libudev.so.0

      mkdir -p $out/bin

<<<<<<< HEAD
      rpath="$out/spotify-client/Data:$libdir:$out/spotify-client:${stdenv.cc.gcc}/lib64"
=======
      rpath="$out/spotify-client/Data:$out/lib:$out/spotify-client:${stdenv.cc.cc}/lib64"
>>>>>>> cfb29ab8

      ln -s $out/spotify-client/spotify $out/bin/spotify

      patchelf \
        --interpreter "$(cat $NIX_CC/nix-support/dynamic-linker)" \
        --set-rpath $rpath $out/spotify-client/spotify

      patchelf \
        --interpreter "$(cat $NIX_CC/nix-support/dynamic-linker)" \
        --set-rpath $rpath $out/spotify-client/Data/SpotifyHelper

      preload=$out/libexec/spotify/libpreload.so
      librarypath="${stdenv.lib.makeLibraryPath deps}:$libdir"
      mkdir -p $out/libexec/spotify
      gcc -shared ${./preload.c} -o $preload -ldl -DOUT=\"$out\" -fPIC

      wrapProgram $out/bin/spotify --set LD_PRELOAD $preload --prefix LD_LIBRARY_PATH : "$librarypath"
      wrapProgram $out/spotify-client/Data/SpotifyHelper --set LD_PRELOAD $preload --prefix LD_LIBRARY_PATH : "$librarypath"

      # Desktop file
      mkdir -p "$out/share/applications/"
      cp "$out/spotify-client/spotify.desktop" "$out/share/applications/"
      sed -i "s|Icon=.*|Icon=$out/spotify-client/Icons/spotify-linux-512.png|" "$out/share/applications/spotify.desktop"
    ''; # */

  dontStrip = true;
  dontPatchELF = true;

  meta = {
    homepage = https://www.spotify.com/;
    description = "Play music from the Spotify music service";
    license = stdenv.lib.licenses.unfree;
    maintainers = [ stdenv.lib.maintainers.eelco ];
  };
}<|MERGE_RESOLUTION|>--- conflicted
+++ resolved
@@ -28,12 +28,8 @@
     nss
     pango
     qt4
-<<<<<<< HEAD
-    stdenv.cc.gcc
-=======
     sqlite
     stdenv.cc.cc
->>>>>>> cfb29ab8
     xlibs.libX11
     xlibs.libXcomposite
     xlibs.libXdamage
@@ -100,11 +96,7 @@
 
       mkdir -p $out/bin
 
-<<<<<<< HEAD
-      rpath="$out/spotify-client/Data:$libdir:$out/spotify-client:${stdenv.cc.gcc}/lib64"
-=======
       rpath="$out/spotify-client/Data:$out/lib:$out/spotify-client:${stdenv.cc.cc}/lib64"
->>>>>>> cfb29ab8
 
       ln -s $out/spotify-client/spotify $out/bin/spotify
 
