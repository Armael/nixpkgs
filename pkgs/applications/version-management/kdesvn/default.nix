--- conflicted
+++ resolved
@@ -23,11 +23,8 @@
     description = "KDE SVN front-end";
     license = "GPL";
     homepage = http://kdesvn.alwins-world.de;
-<<<<<<< HEAD
-    maintainers = [ lib.maintainers.sander ];
-=======
     maintainers = [ stdenv.lib.maintainers.sander ];
->>>>>>> 65e7aeda
+    inherit (kdelibs.meta) platforms;
     inherit (kdelibs.meta) platforms;
   };
 }