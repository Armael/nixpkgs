--- conflicted
+++ resolved
@@ -1,8 +1,7 @@
 { alsaSupport ? true, xvSupport ? true, theoraSupport ? true, cacaSupport ? true
 , xineramaSupport ? true, randrSupport ? true, dvdnavSupport ? true
 , stdenv, fetchurl, x11, freetype, fontconfig, zlib
-<<<<<<< HEAD
-, alsa ? null, libXv ? null, libtheora ? null, libcaca ? null
+, alsaLib ? null, libXv ? null, libtheora ? null, libcaca ? null
 , libXinerama ? null, libXrandr ? null, libdvdnav ? null
 , cdparanoia ? null, cddaSupport ? true
 , amrnb ? null, amrwb ? null, amrSupport ? false
@@ -11,10 +10,12 @@
 , x264Support ? false, x264 ? null
 , xvidSupport ? false, xvidcore ? null
 , lameSupport ? true, lame ? null
+, screenSaverSupport ? true, libXScrnSaver
+, pulseSupport ? false, pulseaudio
 , mesa, pkgconfig, unzip, yasm
 }:
 
-assert alsaSupport -> alsa != null;
+assert alsaSupport -> alsaLib != null;
 assert x11Support -> libX11 != null;
 assert xvSupport -> (libXv != null && x11Support);
 assert theoraSupport -> libtheora != null;
@@ -25,22 +26,8 @@
 assert cddaSupport -> cdparanoia != null;
 assert jackaudioSupport -> jackaudio != null;
 assert amrSupport -> (amrnb != null && amrwb != null);
+assert screenSaverSupport -> libXScrnSaver != null;
 
-=======
-, alsaLib, libX11, libXv, libtheora, libcaca
-, libXinerama, libXrandr, libdvdnav
-, cdparanoia, cddaSupport ? true
-, pulseaudio, pulseSupport ? true
-, amrnb, amrwb, amrSupport ? false
-, jackaudioSupport ? false, jackaudio
-, x264Support ? true, x264
-, xvidSupport ? true, xvidcore
-, lameSupport ? true, lame
-, screenSaverSupport ? true, libXScrnSaver
-, mesa, pkgconfig, unzip, yasm
-}:
-
->>>>>>> ce73a758
 let
 
   codecs_src =
@@ -84,14 +71,9 @@
   };
 
   buildInputs =
-<<<<<<< HEAD
     [ freetype zlib pkgconfig ]
     ++ stdenv.lib.optional x11Support [ libX11 mesa ]
-    ++ stdenv.lib.optional alsaSupport alsa
-=======
-    [ x11 libXv freetype zlib mesa pkgconfig yasm ]
     ++ stdenv.lib.optional alsaSupport alsaLib
->>>>>>> ce73a758
     ++ stdenv.lib.optional xvSupport libXv
     ++ stdenv.lib.optional theoraSupport libtheora
     ++ stdenv.lib.optional cacaSupport libcaca
