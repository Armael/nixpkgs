--- conflicted
+++ resolved
@@ -5,11 +5,7 @@
 
   src = fetchurl {
     url = "http://www.multiprecision.org/mpc/download/${name}.tar.gz";
-<<<<<<< HEAD
-    sha256 = "ed5a815cfea525dc778df0cb37468b9c1b554aaf30d9328b1431ca705b7400ff";
-=======
     sha1 = "vxg0rkyn4cs40wr2cp6bbcyr1nnijzlc";
->>>>>>> 3c472d53
   };
 
   buildInputs = [ gmp mpfr ];
