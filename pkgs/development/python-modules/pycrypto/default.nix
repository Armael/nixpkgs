--- conflicted
+++ resolved
@@ -11,12 +11,8 @@
 
   buildInputs = [ gmp ];
 
-<<<<<<< HEAD
   doCheck = !stdenv.isDarwin; # error: AF_UNIX path too long
-=======
-  # error: AF_UNIX path too long
-  doCheck = !stdenv.isDarwin;
->>>>>>> 9b080f87
+
 
   meta = {
     homepage = "http://www.pycrypto.org/";
