{ stdenv, fetchurl, pkgconfig, zlib, libjpeg, libpng, libtiff, pam, openssl
, dbus, libusb, acl, gmp }:

let version = "1.7.5"; in

stdenv.mkDerivation {
  name = "cups-${version}";

  passthru = { inherit version; };

  src = fetchurl {
    url = "https://www.cups.org/software/${version}/cups-${version}-source.tar.bz2";
    sha256 = "00mx4rpiqw9cwx46bd3hd5lcgmcxy63zfnmkr02smanv8xl4rjqq";
  };

  # FIXME: Split off the cups client library.
  outputs = [ "dev" "out" "doc" "man" ];

  buildInputs = [ pkgconfig zlib libjpeg libpng libtiff libusb ]
    ++ stdenv.lib.optionals stdenv.isLinux [ pam dbus.libs acl ] ;

  propagatedBuildInputs = [ openssl gmp ];

  configureFlags = "--localstatedir=/var --sysconfdir=/etc --enable-dbus"; # --with-dbusdir

  installFlags =
    [ # Don't try to write in /var at build time.
      "CACHEDIR=$(TMPDIR)/dummy"
      "LOGDIR=$(TMPDIR)/dummy"
      "REQUESTS=$(TMPDIR)/dummy"
      "STATEDIR=$(TMPDIR)/dummy"
      # Idem for /etc.
      "PAMDIR=$(out)/etc/pam.d"
      "DBUSDIR=$(out)/etc/dbus-1"
      "INITDIR=$(out)/etc/rc.d"
      "XINETD=$(out)/etc/xinetd.d"
      "SERVERROOT=$(out)/etc/cups"
      # Idem for /usr.
      "MENUDIR=$(out)/share/applications"
      "ICONDIR=$(out)/share/icons"
      # Work around a Makefile bug.
      "CUPS_PRIMARY_SYSTEM_GROUP=root"
    ];

  postInstall =
    ''
<<<<<<< HEAD
      mkdir $dev/bin
      mv $out/bin/cups-config $dev/bin/
=======
      # Delete obsolete stuff that conflicts with cups-filters.
      rm -rf $out/share/cups/banners $out/share/cups/data/testprint
>>>>>>> 9de96694
    '';

  meta = {
    homepage = "http://www.cups.org/";
    description = "A standards-based printing system for UNIX";
    license = stdenv.lib.licenses.gpl2; # actually LGPL for the library and GPL for the rest
    maintainers = [ stdenv.lib.maintainers.urkud stdenv.lib.maintainers.simons ];
    platforms = stdenv.lib.platforms.linux;
  };
}<|MERGE_RESOLUTION|>--- conflicted
+++ resolved
@@ -44,13 +44,11 @@
 
   postInstall =
     ''
-<<<<<<< HEAD
+      # Delete obsolete stuff that conflicts with cups-filters.
+      rm -rf $out/share/cups/banners $out/share/cups/data/testprint
+
       mkdir $dev/bin
       mv $out/bin/cups-config $dev/bin/
-=======
-      # Delete obsolete stuff that conflicts with cups-filters.
-      rm -rf $out/share/cups/banners $out/share/cups/data/testprint
->>>>>>> 9de96694
     '';
 
   meta = {
