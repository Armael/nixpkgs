--- conflicted
+++ resolved
@@ -8,7 +8,8 @@
     sha256 = "e0457f715b73f4a349e1acb08cb410bf0edc9a74a3f75c357070f31f70e33cd6";
   };
 
-<<<<<<< HEAD
+  patches = [ ./rtcwake-search-PATH-for-shutdown.patch ];
+
   #FIXME: make it also work on non-nixos?
   postPatch = ''
     # Substituting store paths would create a circular dependency on systemd
@@ -16,9 +17,6 @@
       --replace "/bin/login" "/run/current-system/sw/bin/login" \
       --replace "/sbin/shutdown" "/run/current-system/sw/bin/shutdown"
   '';
-=======
-  patches = [ ./rtcwake-search-PATH-for-shutdown.patch ];
->>>>>>> 7637e71c
 
   crossAttrs = {
     # Work around use of `AC_RUN_IFELSE'.
