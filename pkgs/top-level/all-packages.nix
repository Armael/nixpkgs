--- conflicted
+++ resolved
@@ -4543,14 +4543,6 @@
 
   qt4 = pkgs.kde4.qt4;
 
-<<<<<<< HEAD
-  qt46 = callPackage ../development/libraries/qt-4.x/4.6 {
-    inherit (gnome) glib;
-    libpng = pkgs.libpng12;
-  };
-
-=======
->>>>>>> e446dee4
   qt47 = callPackage ../development/libraries/qt-4.x/4.7 {
     inherit (pkgs.gnome) glib;
   };
