--- conflicted
+++ resolved
@@ -1912,7 +1912,7 @@
   unoconv = callPackage ../tools/text/unoconv { };
 
   upx = callPackage ../tools/compression/upx { };
- 
+
   urlview = callPackage ../applications/misc/urlview {};
 
   usbmuxd = callPackage ../tools/misc/usbmuxd {};
@@ -9326,8 +9326,8 @@
 
   racer = callPackage ../games/racer { };
 
-  residualvm = callPackage ../games/residualvm { 
-    openglSupport = mesaSupported; 
+  residualvm = callPackage ../games/residualvm {
+    openglSupport = mesaSupported;
   };
 
   rigsofrods = callPackage ../games/rigsofrods {
@@ -10216,15 +10216,13 @@
   VisualBoyAdvance = callPackage ../misc/emulators/VisualBoyAdvance { };
 
   # Wine cannot be built in 64-bit; use a 32-bit build instead.
-<<<<<<< HEAD
-  wine = callPackage_i686 ../misc/emulators/wine {
+  wineStable = callPackage_i686 ../misc/emulators/wine/stable.nix {
     bison = bison2;
   };
-=======
-  wineStable = callPackage_i686 ../misc/emulators/wine/stable.nix { };
-  wineUnstable = lowPrio (callPackage_i686 ../misc/emulators/wine/unstable.nix { });
+  wineUnstable = lowPrio (callPackage_i686 ../misc/emulators/wine/unstable.nix {
+    bison = bison2;
+  });
   wine = wineStable;
->>>>>>> e1c9c133
 
   # winetricks is a shell script with no binary components. Safe to just use the current platforms
   # build instead of the i686 specific build.
