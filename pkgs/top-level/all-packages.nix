/* This file composes the Nix Packages collection.  That is, it
   imports the functions that build the various packages, and calls
   them with appropriate arguments.  The result is a set of all the
   packages in the Nix Packages collection for some particular
   platform. */


{ # The system (e.g., `i686-linux') for which to build the packages.
  system ? builtins.currentSystem

, # The standard environment to use.  Only used for bootstrapping.  If
  # null, the default standard environment is used.
  bootStdenv ? null

, # Non-GNU/Linux OSes are currently "impure" platforms, with their libc
  # outside of the store.  Thus, GCC, GFortran, & co. must always look for
  # files in standard system directories (/usr/include, etc.)
  noSysDirs ? (system != "x86_64-darwin"
               && system != "x86_64-freebsd" && system != "i686-freebsd"
               && system != "x86_64-kfreebsd-gnu")

  # More flags for the bootstrapping of stdenv.
, gccWithCC ? true
, gccWithProfiling ? true

, # Allow a configuration attribute set to be passed in as an
  # argument.  Otherwise, it's read from $NIXPKGS_CONFIG or
  # ~/.nixpkgs/config.nix.
  config ? null

, crossSystem ? null
, platform ? null
}:


let config_ = config; platform_ = platform; in # rename the function arguments

let

  lib = import ../../lib;

  # The contents of the configuration file found at $NIXPKGS_CONFIG or
  # $HOME/.nixpkgs/config.nix.
  # for NIXOS (nixos-rebuild): use nixpkgs.config option
  config =
    let
      toPath = builtins.toPath;
      getEnv = x: if builtins ? getEnv then builtins.getEnv x else "";
      pathExists = name:
        builtins ? pathExists && builtins.pathExists (toPath name);

      configFile = getEnv "NIXPKGS_CONFIG";
      homeDir = getEnv "HOME";
      configFile2 = homeDir + "/.nixpkgs/config.nix";

      configExpr =
        if config_ != null then config_
        else if configFile != "" && pathExists configFile then import (toPath configFile)
        else if homeDir != "" && pathExists configFile2 then import (toPath configFile2)
        else {};

    in
      # allow both:
      # { /* the config */ } and
      # { pkgs, ... } : { /* the config */ }
      if builtins.isFunction configExpr
        then configExpr { inherit pkgs; }
        else configExpr;

  # Allow setting the platform in the config file. Otherwise, let's use a reasonable default (pc)

  platformAuto = let
      platforms = (import ./platforms.nix);
    in
      if system == "armv6l-linux" then platforms.raspberrypi
      else if system == "armv5tel-linux" then platforms.sheevaplug
      else if system == "mips64el-linux" then platforms.fuloong2f_n32
      else if system == "x86_64-linux" then platforms.pc64
      else if system == "i686-linux" then platforms.pc32
      else platforms.pcBase;

  platform = if platform_ != null then platform_
    else config.platform or platformAuto;

  # Helper functions that are exported through `pkgs'.
  helperFunctions =
    stdenvAdapters //
    (import ../build-support/trivial-builders.nix { inherit (pkgs) stdenv; inherit (pkgs.xorg) lndir; });

  stdenvAdapters =
    import ../stdenv/adapters.nix pkgs;


  # Allow packages to be overriden globally via the `packageOverrides'
  # configuration option, which must be a function that takes `pkgs'
  # as an argument and returns a set of new or overriden packages.
  # The `packageOverrides' function is called with the *original*
  # (un-overriden) set of packages, allowing packageOverrides
  # attributes to refer to the original attributes (e.g. "foo =
  # ... pkgs.foo ...").
  pkgs = applyGlobalOverrides (config.packageOverrides or (pkgs: {}));


  # Return the complete set of packages, after applying the overrides
  # returned by the `overrider' function (see above).  Warning: this
  # function is very expensive!
  applyGlobalOverrides = overrider:
    let
      # Call the overrider function.  We don't want stdenv overrides
      # in the case of cross-building, or otherwise the basic
      # overrided packages will not be built with the crossStdenv
      # adapter.
      overrides = overrider pkgsOrig //
        (lib.optionalAttrs (pkgsOrig.stdenv ? overrides && crossSystem == null) (pkgsOrig.stdenv.overrides pkgsOrig));

      # The un-overriden packages, passed to `overrider'.
      pkgsOrig = pkgsFun pkgs {};

      # The overriden, final packages.
      pkgs = pkgsFun pkgs overrides;
    in pkgs;


  # The package compositions.  Yes, this isn't properly indented.
  pkgsFun = pkgs: overrides:
    with helperFunctions;
    let defaultScope = pkgs // pkgs.xorg; self = self_ // overrides;
    self_ = with self; helperFunctions // {

  # Make some arguments passed to all-packages.nix available
  inherit system platform;

  # Allow callPackage to fill in the pkgs argument
  inherit pkgs;


  # We use `callPackage' to be able to omit function arguments that
  # can be obtained from `pkgs' or `pkgs.xorg' (i.e. `defaultScope').
  # Use `newScope' for sets of packages in `pkgs' (see e.g. `gnome'
  # below).
  callPackage = newScope {};

  newScope = extra: lib.callPackageWith (defaultScope // extra);


  # Override system. This is useful to build i686 packages on x86_64-linux.
  forceSystem = system: kernel: (import ./all-packages.nix) {
    inherit system;
    platform = platform // { kernelArch = kernel; };
    inherit bootStdenv noSysDirs gccWithCC gccWithProfiling config
      crossSystem;
  };


  # Used by wine, firefox with debugging version of Flash, ...
  pkgsi686Linux = forceSystem "i686-linux" "i386";

  callPackage_i686 = lib.callPackageWith (pkgsi686Linux // pkgsi686Linux.xorg);


  # For convenience, allow callers to get the path to Nixpkgs.
  path = ../..;


  ### Symbolic names.

  x11 = if stdenv.isDarwin then darwinX11AndOpenGL else xlibsWrapper;

  # `xlibs' is the set of X library components.  This used to be the
  # old modular X llibraries project (called `xlibs') but now it's just
  # the set of packages in the modular X.org tree (which also includes
  # non-library components like the server, drivers, fonts, etc.).
  xlibs = xorg // {xlibs = xlibsWrapper;};


  ### Helper functions.

  inherit lib config stdenvAdapters;

  inherit (lib) lowPrio hiPrio appendToName makeOverridable;
  inherit (misc) versionedDerivation;

  # Applying this to an attribute set will cause nix-env to look
  # inside the set for derivations.
  recurseIntoAttrs = attrs: attrs // { recurseForDerivations = true; };

  builderDefs = lib.composedArgsAndFun (import ../build-support/builder-defs/builder-defs.nix) {
    inherit stringsWithDeps lib stdenv writeScript
      fetchurl fetchmtn fetchgit;
  };

  builderDefsPackage = builderDefs.builderDefsPackage builderDefs;

  stringsWithDeps = lib.stringsWithDeps;


  ### Nixpkgs maintainer tools

  nix-generate-from-cpan = callPackage ../../maintainers/scripts/nix-generate-from-cpan.nix { };

  nixpkgs-lint = callPackage ../../maintainers/scripts/nixpkgs-lint.nix { };


  ### STANDARD ENVIRONMENT


  allStdenvs = import ../stdenv {
    inherit system platform config;
    allPackages = args: import ./all-packages.nix ({ inherit config system; } // args);
  };

  defaultStdenv = allStdenvs.stdenv // { inherit platform; };

  stdenvCross = lowPrio (makeStdenvCross defaultStdenv crossSystem binutilsCross gccCrossStageFinal);

  stdenv =
    if bootStdenv != null then (bootStdenv // {inherit platform;}) else
      if crossSystem != null then
        stdenvCross
      else
        let
            changer = config.replaceStdenv or null;
        in if changer != null then
          changer {
            # We import again all-packages to avoid recursivities.
            pkgs = import ./all-packages.nix {
              # We remove packageOverrides to avoid recursivities
              config = removeAttrs config [ "replaceStdenv" ];
            };
          }
      else
        defaultStdenv;

  stdenvApple = stdenvAdapters.overrideGCC allStdenvs.stdenvNative gccApple;

  forceNativeDrv = drv : if crossSystem == null then drv else
    (drv // { crossDrv = drv.nativeDrv; });

  # A stdenv capable of building 32-bit binaries.  On x86_64-linux,
  # it uses GCC compiled with multilib support; on i686-linux, it's
  # just the plain stdenv.
  stdenv_32bit = lowPrio (
    if system == "x86_64-linux" then
      overrideGCC stdenv gcc48_multi
    else
      stdenv);


  ### BUILD SUPPORT

  attrSetToDir = arg: import ../build-support/upstream-updater/attrset-to-dir.nix {
    inherit writeTextFile stdenv lib;
    theAttrSet = arg;
  };

  autoreconfHook = makeSetupHook
    { substitutions = { inherit autoconf automake libtool; }; }
    ../build-support/setup-hooks/autoreconf.sh;

  buildEnv = import ../build-support/buildenv {
    inherit (pkgs) runCommand perl;
  };

  buildFHSChrootEnv = import ../build-support/build-fhs-chrootenv {
    inherit stdenv glibc glibcLocales gcc coreutils diffutils findutils;
    inherit gnused gnugrep gnutar gzip bzip2 bashInteractive xz shadow gawk;
    inherit less buildEnv;
  };

  dotnetenv = import ../build-support/dotnetenv {
    inherit stdenv;
    dotnetfx = dotnetfx40;
  };

  scatterOutputHook = makeSetupHook {} ../build-support/setup-hooks/scatter_output.sh;

  vsenv = callPackage ../build-support/vsenv {
    vs = vs90wrapper;
  };

  fetchbower = import ../build-support/fetchbower {
    inherit stdenv git;
    inherit (nodePackages) fetch-bower;
  };

  fetchbzr = import ../build-support/fetchbzr {
    inherit stdenv bazaar;
  };

  fetchcvs = import ../build-support/fetchcvs {
    inherit stdenv cvs;
  };

  fetchdarcs = import ../build-support/fetchdarcs {
    inherit stdenv darcs nix;
  };

  fetchgit = import ../build-support/fetchgit {
    inherit stdenv git cacert;
  };

  fetchgitPrivate = import ../build-support/fetchgit/private.nix {
    inherit fetchgit writeScript openssh stdenv;
  };

  fetchgitrevision = import ../build-support/fetchgitrevision runCommand git;

  fetchmtn = callPackage ../build-support/fetchmtn (config.fetchmtn or {});

  packer = callPackage ../development/tools/packer { };

  fetchpatch = callPackage ../build-support/fetchpatch { };

  fetchsvn = import ../build-support/fetchsvn {
    inherit stdenv subversion openssh;
    sshSupport = true;
  };

  fetchsvnrevision = import ../build-support/fetchsvnrevision runCommand subversion;

  fetchsvnssh = import ../build-support/fetchsvnssh {
    inherit stdenv subversion openssh expect;
    sshSupport = true;
  };

  fetchhg = import ../build-support/fetchhg {
    inherit stdenv mercurial nix;
  };

  # `fetchurl' downloads a file from the network.
  fetchurl = import ../build-support/fetchurl {
    inherit curl stdenv;
  };

  # A wrapper around fetchurl that generates miror://gnome URLs automatically
  fetchurlGnome = callPackage ../build-support/fetchurl/gnome.nix { };

  # fetchurlBoot is used for curl and its dependencies in order to
  # prevent a cyclic dependency (curl depends on curl.tar.bz2,
  # curl.tar.bz2 depends on fetchurl, fetchurl depends on curl).  It
  # uses the curl from the previous bootstrap phase (e.g. a statically
  # linked curl in the case of stdenv-linux).
  fetchurlBoot = stdenv.fetchurlBoot;

  fetchzip = import ../build-support/fetchzip { inherit lib fetchurl unzip; };

  fetchFromGitHub = { owner, repo, rev, sha256 }: fetchzip {
    name = "${repo}-${rev}-src";
    url = "https://github.com/${owner}/${repo}/archive/${rev}.tar.gz";
    inherit sha256;
  };

  resolveMirrorURLs = {url}: fetchurl {
    showURLs = true;
    inherit url;
  };

  libredirect = callPackage ../build-support/libredirect { };

  makeDesktopItem = import ../build-support/make-desktopitem {
    inherit stdenv;
  };

  makeAutostartItem = import ../build-support/make-startupitem {
    inherit stdenv;
    inherit lib;
  };

  makeInitrd = {contents, compressor ? "gzip -9"}:
    import ../build-support/kernel/make-initrd.nix {
      inherit stdenv perl perlArchiveCpio cpio contents ubootChooser compressor;
    };

  makeWrapper = makeSetupHook { } ../build-support/setup-hooks/make-wrapper.sh;

  makeModulesClosure = { kernel, rootModules, allowMissing ? false }:
    import ../build-support/kernel/modules-closure.nix {
      inherit stdenv kmod kernel nukeReferences rootModules allowMissing;
    };

  pathsFromGraph = ../build-support/kernel/paths-from-graph.pl;

  srcOnly = args: (import ../build-support/src-only) ({inherit stdenv; } // args);

  substituteAll = import ../build-support/substitute/substitute-all.nix {
    inherit stdenv;
  };

  replaceDependency = import ../build-support/replace-dependency.nix {
    inherit runCommand nix lib;
  };

  nukeReferences = callPackage ../build-support/nuke-references/default.nix { };

  vmTools = import ../build-support/vm/default.nix {
    inherit pkgs;
  };

  releaseTools = import ../build-support/release/default.nix {
    inherit pkgs;
  };

  composableDerivation = (import ../../lib/composable-derivation.nix) {
    inherit pkgs lib;
  };

  platforms = import ./platforms.nix;

  setJavaClassPath = makeSetupHook { } ../build-support/setup-hooks/set-java-classpath.sh;

  fixDarwinDylibNames = makeSetupHook { } ../build-support/setup-hooks/fix-darwin-dylib-names.sh;

  keepBuildTree = makeSetupHook { } ../build-support/setup-hooks/keep-build-tree.sh;

  enableGCOVInstrumentation = makeSetupHook { } ../build-support/setup-hooks/enable-coverage-instrumentation.sh;

  makeGCOVReport = makeSetupHook
    { deps = [ pkgs.lcov pkgs.enableGCOVInstrumentation ]; }
    ../build-support/setup-hooks/make-coverage-analysis-report.sh;


  ### TOOLS

  acct = callPackage ../tools/system/acct { };

  acoustidFingerprinter = callPackage ../tools/audio/acoustid-fingerprinter {
    ffmpeg = ffmpeg_1;
  };

  actdiag = pythonPackages.actdiag;

  aefs = callPackage ../tools/filesystems/aefs { };

  aegisub = callPackage ../applications/video/aegisub {
    wxGTK = wxGTK30;
    lua = lua5_1;
  };

  aespipe = callPackage ../tools/security/aespipe { };

  aescrypt = callPackage ../tools/misc/aescrypt { };

  ahcpd = callPackage ../tools/networking/ahcpd { };

  aircrackng = callPackage ../tools/networking/aircrack-ng { };

  analog = callPackage ../tools/admin/analog {};

  apktool = callPackage ../development/tools/apktool {
    buildTools = androidenv.buildTools;
  };

  apt-offline = callPackage ../tools/misc/apt-offline { };

  archivemount = callPackage ../tools/filesystems/archivemount { };

  arandr = callPackage ../tools/X11/arandr { };

  arcanist = callPackage ../development/tools/misc/arcanist {};

  arduino_core = callPackage ../development/arduino/arduino-core {
    jdk = jdk;
    jre = jdk;
  };

  argyllcms = callPackage ../tools/graphics/argyllcms {};

  arp-scan = callPackage ../tools/misc/arp-scan { };

  ascii = callPackage ../tools/text/ascii { };

  asymptote = builderDefsPackage ../tools/graphics/asymptote {
    inherit freeglut ghostscriptX imagemagick fftw boehmgc
      mesa ncurses readline gsl libsigsegv python zlib perl
      texinfo xz;
    texLive = texLiveAggregationFun {
      paths = [ texLive texLiveExtra texLiveCMSuper ];
    };
  };

  awscli = callPackage ../tools/admin/awscli { };

  ec2_api_tools = callPackage ../tools/virtualization/ec2-api-tools { };

  ec2_ami_tools = callPackage ../tools/virtualization/ec2-ami-tools { };

  altermime = callPackage ../tools/networking/altermime {};

  amule = callPackage ../tools/networking/p2p/amule { };

  amuleDaemon = appendToName "daemon" (amule.override {
    monolithic = false;
    daemon = true;
  });

  amuleGui = appendToName "gui" (amule.override {
    monolithic = false;
    client = true;
  });

  androidenv = import ../development/mobile/androidenv {
    inherit pkgs;
    pkgs_i686 = pkgsi686Linux;
  };

  apg = callPackage ../tools/security/apg { };

  grc = callPackage ../tools/misc/grc { };

  otool = callPackage ../os-specific/darwin/otool { };

  pass = callPackage ../tools/security/pass {
    gnupg = gnupg1compat;
  };

  setfile = callPackage ../os-specific/darwin/setfile { };

  install_name_tool = callPackage ../os-specific/darwin/install_name_tool { };

  xcodeenv = callPackage ../development/mobile/xcodeenv { };

  titaniumenv = callPackage ../development/mobile/titaniumenv {
    inherit pkgs;
    pkgs_i686 = pkgsi686Linux;
  };

  inherit (androidenv) androidsdk_4_1;

  aria2 = callPackage ../tools/networking/aria2 { };
  aria = aria2;

  at = callPackage ../tools/system/at { };

  atftp = callPackage ../tools/networking/atftp {};

  autogen = callPackage ../development/tools/misc/autogen { };

  autojump = callPackage ../tools/misc/autojump { };

  autorandr = callPackage ../tools/misc/autorandr {
    inherit (xorg) xrandr xdpyinfo;
  };

  avahi = callPackage ../development/libraries/avahi {
    qt4Support = config.avahi.qt4Support or false;
  };

  aws = callPackage ../tools/virtualization/aws { };

  aws_mturk_clt = callPackage ../tools/misc/aws-mturk-clt { };

  axel = callPackage ../tools/networking/axel { };

  azureus = callPackage ../tools/networking/p2p/azureus { };

  basex = callPackage ../tools/text/xml/basex { };

  babeld = callPackage ../tools/networking/babeld { };

  badvpn = callPackage ../tools/networking/badvpn {};

  banner = callPackage ../games/banner {};

  barcode = callPackage ../tools/graphics/barcode {};

  bc = callPackage ../tools/misc/bc { };

  bcache-tools = callPackage ../tools/filesystems/bcache-tools { };

  bchunk = callPackage ../tools/cd-dvd/bchunk { };

  bfr = callPackage ../tools/misc/bfr { };

  bindfs = callPackage ../tools/filesystems/bindfs { };

  bitbucket-cli = pythonPackages.bitbucket-cli;

  blockdiag = pythonPackages.blockdiag;

  bmon = callPackage ../tools/misc/bmon { };

  bochs = callPackage ../applications/virtualization/bochs { };

  boomerang = callPackage ../development/tools/boomerang { };

  bootchart = callPackage ../tools/system/bootchart { };

  bro = callPackage ../applications/networking/ids/bro { };

  bsod = callPackage ../misc/emulators/bsod { };

  btrfsProgs = callPackage ../tools/filesystems/btrfsprogs { };

  bwm_ng = callPackage ../tools/networking/bwm-ng { };

  byobu = callPackage ../tools/misc/byobu { };

  catdoc = callPackage ../tools/text/catdoc { };

  ccnet = callPackage ../tools/networking/ccnet { };

  capstone = callPackage ../development/libraries/capstone { };

  coprthr = callPackage ../development/libraries/coprthr {
    flex = flex_2_5_35;
  };

<<<<<<< HEAD
  consul = callPackage ../servers/consul { };
  consul_ui = callPackage ../servers/consul/ui.nix { };
=======
  cv = callPackage ../tools/misc/cv { };

  crawl = callPackage ../games/crawl { lua = lua5; };
>>>>>>> 29a79bb0

  ditaa = callPackage ../tools/graphics/ditaa { };

  direnv = callPackage ../tools/misc/direnv { };

  dlx = callPackage ../misc/emulators/dlx { };

  eggdrop = callPackage ../tools/networking/eggdrop { };

  enca = callPackage ../tools/text/enca { };

  fasd = callPackage ../tools/misc/fasd {
    inherit (haskellPackages) pandoc;
  };

  fop = callPackage ../tools/typesetting/fop { };

  mcrl = callPackage ../tools/misc/mcrl { };

  mcrl2 = callPackage ../tools/misc/mcrl2 { };

  mpdcron = callPackage ../tools/audio/mpdcron { };

  syslogng = callPackage ../tools/system/syslog-ng { };

  syslogng_incubator = callPackage ../tools/system/syslog-ng-incubator { };

  rsyslog = callPackage ../tools/system/rsyslog { };

  mcrypt = callPackage ../tools/misc/mcrypt { };

  mcelog = callPackage ../os-specific/linux/mcelog { };

  apparix = callPackage ../tools/misc/apparix { };

  appdata-tools = callPackage ../tools/misc/appdata-tools { };

  asciidoc = callPackage ../tools/typesetting/asciidoc {
    inherit (pythonPackages) matplotlib numpy aafigure recursivePthLoader;
    enableStandardFeatures = false;
  };

  asciidoc-full = appendToName "full" (asciidoc.override {
    inherit (pythonPackages) pygments;
    enableStandardFeatures = true;
  });

  autossh = callPackage ../tools/networking/autossh { };

  bacula = callPackage ../tools/backup/bacula { };

  beanstalkd = callPackage ../servers/beanstalkd { };

  bgs = callPackage ../tools/X11/bgs { };

  biber = callPackage ../tools/typesetting/biber {
    inherit (perlPackages)
      autovivification BusinessISBN BusinessISMN BusinessISSN ConfigAutoConf
      DataCompare DataDump DateSimple EncodeEUCJPASCII EncodeHanExtra EncodeJIS2K
      ExtUtilsLibBuilder FileSlurp IPCRun3 Log4Perl LWPProtocolHttps ListAllUtils
      ListMoreUtils ModuleBuild MozillaCA ReadonlyXS RegexpCommon TextBibTeX
      UnicodeCollate UnicodeLineBreak URI XMLLibXMLSimple XMLLibXSLT XMLWriter;
  };

  bibtextools = callPackage ../tools/typesetting/bibtex-tools {
    inherit (strategoPackages016) strategoxt sdf;
  };

  bittorrent = callPackage ../tools/networking/p2p/bittorrent {
    gui = true;
  };

  bittornado = callPackage ../tools/networking/p2p/bit-tornado { };

  blueman = callPackage ../tools/bluetooth/blueman {
    inherit (pythonPackages) notify;
  };

  bmrsa = builderDefsPackage (import ../tools/security/bmrsa/11.nix) {
    inherit unzip;
  };

  bogofilter = callPackage ../tools/misc/bogofilter { };

  bsdiff = callPackage ../tools/compression/bsdiff { };

  btar = callPackage ../tools/backup/btar { };

  bud = callPackage ../tools/networking/bud {
    inherit (pythonPackages) gyp;
  };

  bup = callPackage ../tools/backup/bup {
    inherit (pythonPackages) pyxattr pylibacl setuptools fuse;
    inherit (haskellPackages) pandoc;
    par2Support = (config.bup.par2Support or false);
  };

  ori = callPackage ../tools/backup/ori { };

  atool = callPackage ../tools/archivers/atool { };

  bzip2 = callPackage ../tools/compression/bzip2 { };

  cabextract = callPackage ../tools/archivers/cabextract { };

  cadaver = callPackage ../tools/networking/cadaver { };

  cantata = callPackage ../applications/audio/cantata { };

  can-utils = callPackage ../os-specific/linux/can-utils { };

  ccid = callPackage ../tools/security/ccid { };

  ccrypt = callPackage ../tools/security/ccrypt { };

  cdecl = callPackage ../development/tools/cdecl { };

  cdrdao = callPackage ../tools/cd-dvd/cdrdao { };

  cdrkit = callPackage ../tools/cd-dvd/cdrkit { };

  ceph = callPackage ../tools/filesystems/ceph { };

  cfdg = builderDefsPackage ../tools/graphics/cfdg {
    inherit libpng bison flex ffmpeg;
  };

  checkinstall = callPackage ../tools/package-management/checkinstall { };

  cheetahTemplate = builderDefsPackage (import ../tools/text/cheetah-template/2.0.1.nix) {
    inherit makeWrapper python;
  };

  chkrootkit = callPackage ../tools/security/chkrootkit { };

  chrony = callPackage ../tools/networking/chrony { };

  chunkfs = callPackage ../tools/filesystems/chunkfs { };

  chunksync = callPackage ../tools/backup/chunksync { };

  cjdns = callPackage ../tools/networking/cjdns { };

  cksfv = callPackage ../tools/networking/cksfv { };

  clementine = callPackage ../applications/audio/clementine { };

  ciopfs = callPackage ../tools/filesystems/ciopfs { };

  colord = callPackage ../tools/misc/colord { };

  colord-gtk = callPackage ../tools/misc/colord-gtk { };

  colordiff = callPackage ../tools/text/colordiff { };

  concurrencykit = callPackage ../development/libraries/concurrencykit { };

  connect = callPackage ../tools/networking/connect { };

  conspy = callPackage ../os-specific/linux/conspy {};

  connman = callPackage ../tools/networking/connman { };

  connmanui = callPackage ../tools/networking/connmanui { };

  convertlit = callPackage ../tools/text/convertlit { };

  collectd = callPackage ../tools/system/collectd { };

  colormake = callPackage ../development/tools/build-managers/colormake { };

  cowsay = callPackage ../tools/misc/cowsay { };

  cpuminer = callPackage ../tools/misc/cpuminer { };

  cuetools = callPackage ../tools/cd-dvd/cuetools { };

  unifdef = callPackage ../development/tools/misc/unifdef { };

  "unionfs-fuse" = callPackage ../tools/filesystems/unionfs-fuse { };

  usb_modeswitch = callPackage ../development/tools/misc/usb-modeswitch { };

  biosdevname = callPackage ../tools/networking/biosdevname { };

  clamav = callPackage ../tools/security/clamav { };

  cloc = callPackage ../tools/misc/cloc {
    inherit (perlPackages) perl AlgorithmDiff RegexpCommon;
  };

  cloog = callPackage ../development/libraries/cloog { };

  cloogppl = callPackage ../development/libraries/cloog-ppl { };

  convmv = callPackage ../tools/misc/convmv { };

  coreutils = callPackage ../tools/misc/coreutils
    {
      # TODO: Add ACL support for cross-Linux.
      aclSupport = crossSystem == null && stdenv.isLinux;
    };

  cpio = callPackage ../tools/archivers/cpio { };

  cromfs = callPackage ../tools/archivers/cromfs { };

  cron = callPackage ../tools/system/cron { };

  cudatoolkit5 = callPackage ../development/compilers/cudatoolkit/5.5.nix {
    python = python26;
  };

  cudatoolkit6 = callPackage ../development/compilers/cudatoolkit/6.0.nix {
    python = python26;
  };

  cudatoolkit = cudatoolkit5;

  curl = callPackage ../tools/networking/curl rec {
    fetchurl = fetchurlBoot;
    zlibSupport = true;
    sslSupport = zlibSupport;
    scpSupport = zlibSupport && !stdenv.isSunOS && !stdenv.isCygwin;
  };

  curl3 = callPackage ../tools/networking/curl/7.15.nix rec {
    zlibSupport = true;
    sslSupport = zlibSupport;
  };

  cunit = callPackage ../tools/misc/cunit { };

  curlftpfs = callPackage ../tools/filesystems/curlftpfs { };

  cutter = callPackage ../tools/networking/cutter { };

  dadadodo = builderDefsPackage (import ../tools/text/dadadodo) { };

  daq = callPackage ../applications/networking/ids/daq { };

  dar = callPackage ../tools/archivers/dar { };

  davfs2 = callPackage ../tools/filesystems/davfs2 { };

  dbench = callPackage ../development/tools/misc/dbench { };

  dcraw = callPackage ../tools/graphics/dcraw { };

  debian_devscripts = callPackage ../tools/misc/debian-devscripts {
    inherit (perlPackages) CryptSSLeay LWP TimeDate DBFile FileDesktopEntry;
  };

  debootstrap = callPackage ../tools/misc/debootstrap { };

  detox = callPackage ../tools/misc/detox { };

  ddclient = callPackage ../tools/networking/ddclient { };

  dd_rescue = callPackage ../tools/system/dd_rescue { };

  ddrescue = callPackage ../tools/system/ddrescue { };

  deluge = pythonPackages.deluge;

  desktop_file_utils = callPackage ../tools/misc/desktop-file-utils { };

  despotify = callPackage ../development/libraries/despotify { };

  dev86 = callPackage ../development/compilers/dev86 { };

  dnsmasq = callPackage ../tools/networking/dnsmasq { };

  dnstop = callPackage ../tools/networking/dnstop { };

  dhcp = callPackage ../tools/networking/dhcp { };

  dhcpcd = callPackage ../tools/networking/dhcpcd { };

  diffstat = callPackage ../tools/text/diffstat { };

  diffutils = callPackage ../tools/text/diffutils { };

  wgetpaste = callPackage ../tools/text/wgetpaste { };

  dirmngr = callPackage ../tools/security/dirmngr { };

  disper = callPackage ../tools/misc/disper { };

  dmd = callPackage ../development/compilers/dmd { };

  dmg2img = callPackage ../tools/misc/dmg2img { };

  docbook2odf = callPackage ../tools/typesetting/docbook2odf {
    inherit (perlPackages) PerlMagick;
  };

  docbook2x = callPackage ../tools/typesetting/docbook2x {
    inherit (perlPackages) XMLSAX XMLParser XMLNamespaceSupport;
  };

  dosfstools = callPackage ../tools/filesystems/dosfstools { };

  dotnetfx35 = callPackage ../development/libraries/dotnetfx35 { };

  dotnetfx40 = callPackage ../development/libraries/dotnetfx40 { };

  dropbear = callPackage ../tools/networking/dropbear { };

  dtach = callPackage ../tools/misc/dtach { };

  duo-unix = callPackage ../tools/security/duo-unix { };

  duplicity = callPackage ../tools/backup/duplicity {
    inherit (pythonPackages) boto lockfile;
    gnupg = gnupg1;
  };

  duply = callPackage ../tools/backup/duply { };

  dvdplusrwtools = callPackage ../tools/cd-dvd/dvd+rw-tools { };

  dvgrab = callPackage ../tools/video/dvgrab { };

  dvtm = callPackage ../tools/misc/dvtm { };

  e2fsprogs = callPackage ../tools/filesystems/e2fsprogs { };

  easyrsa = callPackage ../tools/networking/easyrsa { };

  ebook_tools = callPackage ../tools/text/ebook-tools { };

  ecryptfs = callPackage ../tools/security/ecryptfs { };

  editres = callPackage ../tools/graphics/editres {
    inherit (xlibs) libXt libXaw;
    inherit (xorg) utilmacros;
  };

  edk2 = callPackage ../development/compilers/edk2 { };

  efibootmgr = callPackage ../tools/system/efibootmgr { };

  efivar = callPackage ../tools/system/efivar { };

  evemu = callPackage ../tools/system/evemu { };

  elasticsearch = callPackage ../servers/search/elasticsearch { };

  elasticsearchPlugins = recurseIntoAttrs (
    callPackage ../servers/search/elasticsearch/plugins.nix { }
  );

  emv = callPackage ../tools/misc/emv { };

  enblendenfuse = callPackage ../tools/graphics/enblend-enfuse { };

  encfs = callPackage ../tools/filesystems/encfs { };

  enscript = callPackage ../tools/text/enscript { };

  ethtool = callPackage ../tools/misc/ethtool { };

  ettercap = callPackage ../applications/networking/sniffers/ettercap { };

  euca2ools = callPackage ../tools/virtualization/euca2ools { pythonPackages = python26Packages; };

  evtest = callPackage ../applications/misc/evtest { };

  exempi = callPackage ../development/libraries/exempi { };

  exercism = callPackage ../development/tools/exercism { };

  exif = callPackage ../tools/graphics/exif { };

  exiftags = callPackage ../tools/graphics/exiftags { };

  extundelete = callPackage ../tools/filesystems/extundelete { };

  expect = callPackage ../tools/misc/expect { };

  f2fs-tools = callPackage ../tools/filesystems/f2fs-tools { };

  fabric = pythonPackages.fabric;

  fail2ban = callPackage ../tools/security/fail2ban {
    systemd = systemd.override {
      pythonSupport = true;
    };
  };

  fakeroot = callPackage ../tools/system/fakeroot { };

  fakechroot = callPackage ../tools/system/fakechroot { };

  fcitx = callPackage ../tools/inputmethods/fcitx { };

  fcron = callPackage ../tools/system/fcron { };

  fdm = callPackage ../tools/networking/fdm {};

  figlet = callPackage ../tools/misc/figlet { };

  file = callPackage ../tools/misc/file { };

  filegive = callPackage ../tools/networking/filegive { };

  fileschanged = callPackage ../tools/misc/fileschanged { };

  findutils = callPackage ../tools/misc/findutils { };

  finger_bsd = callPackage ../tools/networking/bsd-finger { };

  fio = callPackage ../tools/system/fio { };

  flashtool = callPackage_i686 ../development/mobile/flashtool {
    platformTools = androidenv.platformTools;
  };

  flpsed = callPackage ../applications/editors/flpsed { };

  flvstreamer = callPackage ../tools/networking/flvstreamer { };

  libbsd = callPackage ../development/libraries/libbsd { };

  lprof = callPackage ../tools/graphics/lprof { };

  fdk_aac = callPackage ../development/libraries/fdk-aac { };

  flvtool2 = callPackage ../tools/video/flvtool2 { };

  fontforge = lowPrio (callPackage ../tools/misc/fontforge { });

  fontforgeX = callPackage ../tools/misc/fontforge {
    withX11 = true;
  };

  forktty = callPackage ../os-specific/linux/forktty {};

  fortune = callPackage ../tools/misc/fortune { };

  fox = callPackage ../development/libraries/fox/default.nix {
    libpng = libpng12;
  };

  fox_1_6 = callPackage ../development/libraries/fox/fox-1.6.nix { };

  fping = callPackage ../tools/networking/fping {};

  fprot = callPackage ../tools/security/fprot { };

  freeipmi = callPackage ../tools/system/freeipmi {};

  freetalk = callPackage ../applications/networking/instant-messengers/freetalk {
    guile = guile_1_8;
  };

  freetds = callPackage ../development/libraries/freetds { };

  ftgl = callPackage ../development/libraries/ftgl { };

  ftgl212 = callPackage ../development/libraries/ftgl/2.1.2.nix { };

  fuppes = callPackage ../tools/networking/fuppes {
    ffmpeg = ffmpeg_0_6_90;
  };

  fsfs = callPackage ../tools/filesystems/fsfs { };

  fuse_zip = callPackage ../tools/filesystems/fuse-zip { };

  fuse_exfat = callPackage ../tools/filesystems/fuse-exfat { };

  dos2unix = callPackage ../tools/text/dos2unix { };

  uni2ascii = callPackage ../tools/text/uni2ascii { };

  g500-control = callPackage ../tools/misc/g500-control { };

  galculator = callPackage ../applications/misc/galculator {
    gtk = gtk3;
  };

  gawk = callPackage ../tools/text/gawk { };

  gawkInteractive = appendToName "interactive"
    (gawk.override { readlineSupport = true; });

  gbdfed = callPackage ../tools/misc/gbdfed {
    gtk = gtk2;
  };

  gdmap = callPackage ../tools/system/gdmap { };

  genext2fs = callPackage ../tools/filesystems/genext2fs { };

  gengetopt = callPackage ../development/tools/misc/gengetopt { };

  getmail = callPackage ../tools/networking/getmail { };

  getopt = callPackage ../tools/misc/getopt { };

  gftp = callPackage ../tools/networking/gftp { };

  gifsicle = callPackage ../tools/graphics/gifsicle { };

  glusterfs = callPackage ../tools/filesystems/glusterfs { };

  glmark2 = callPackage ../tools/graphics/glmark2 { };

  glxinfo = callPackage ../tools/graphics/glxinfo { };

  gmvault = callPackage ../tools/networking/gmvault { };

  gnokii = builderDefsPackage (import ../tools/misc/gnokii) {
    inherit intltool perl gettext libusb pkgconfig bluez readline pcsclite
      libical gtk glib;
    inherit (xorg) libXpm;
  };

  gnufdisk = callPackage ../tools/system/fdisk {
    guile = guile_1_8;
  };

  gnugrep = callPackage ../tools/text/gnugrep {
    libiconv = libiconvOrNull;
  };

  gnulib = callPackage ../development/tools/gnulib { };

  gnupatch = callPackage ../tools/text/gnupatch { };

  gnupg1orig = callPackage ../tools/security/gnupg1 { };

  gnupg1compat = callPackage ../tools/security/gnupg1compat { };

  # use config.packageOverrides if you prefer original gnupg1
  gnupg1 = gnupg1compat;

  gnupg = callPackage ../tools/security/gnupg { libusb = libusb1; };

  gnupg2_1 = lowPrio (callPackage ../tools/security/gnupg/git.nix {
    libassuan = libassuan2_1;
  });

  gnuplot = callPackage ../tools/graphics/gnuplot { };

  gnuplot_qt = gnuplot.override { withQt = true; };

  # must have AquaTerm installed separately
  gnuplot_aquaterm = gnuplot.override { aquaterm = true; };

  gnused = callPackage ../tools/text/gnused { };

  gnutar = callPackage ../tools/archivers/gnutar { };

  gnuvd = callPackage ../tools/misc/gnuvd { };

  goaccess = callPackage ../tools/misc/goaccess { };

  googleAuthenticator = callPackage ../os-specific/linux/google-authenticator { };

  gource = callPackage ../applications/version-management/gource {};

  gpodder = callPackage ../applications/audio/gpodder { };

  gptfdisk = callPackage ../tools/system/gptfdisk { };

  grafana = callPackage ../development/tools/misc/grafana { };

  grafx2 = callPackage ../applications/graphics/grafx2 {};

  graphviz = callPackage ../tools/graphics/graphviz { };

  /* Readded by Michael Raskin. There are programs in the wild
   * that do want 2.0 but not 2.22. Please give a day's notice for
   * objections before removal.
   */
  graphviz_2_0 = callPackage ../tools/graphics/graphviz/2.0.nix { };

  grive = callPackage ../tools/filesystems/grive {
    json_c = json-c-0-11; # won't configure with 0.12; others are vulnerable
  };

  groff = callPackage ../tools/text/groff {
    ghostscript = null;
  };

  grub = callPackage_i686 ../tools/misc/grub {
    buggyBiosCDSupport = config.grub.buggyBiosCDSupport or true;
  };

  grub2 = callPackage ../tools/misc/grub/2.0x.nix { libusb = libusb1; flex = flex_2_5_35; };

  grub2_efi = grub2.override { EFIsupport = true; };

  gssdp = callPackage ../development/libraries/gssdp {
    inherit (gnome) libsoup;
  };

  gt5 = callPackage ../tools/system/gt5 { };

  gtest = callPackage ../development/libraries/gtest {};

  gtkdatabox = callPackage ../development/libraries/gtkdatabox {};

  gtkgnutella = callPackage ../tools/networking/p2p/gtk-gnutella { };

  gtkvnc = callPackage ../tools/admin/gtk-vnc {};

  gtmess = callPackage ../applications/networking/instant-messengers/gtmess { };

  gummiboot = callPackage ../tools/misc/gummiboot { };

  gupnp = callPackage ../development/libraries/gupnp {
    inherit (gnome) libsoup;
  };

  gupnp_av = callPackage ../development/libraries/gupnp-av {};

  gupnp_igd = callPackage ../development/libraries/gupnp-igd {};

  gupnptools = callPackage ../tools/networking/gupnp-tools {};

  gvpe = builderDefsPackage ../tools/networking/gvpe {
    inherit openssl gmp nettools iproute;
  };

  gvolicon = callPackage ../tools/audio/gvolicon {};

  gzip = callPackage ../tools/compression/gzip { };

  gzrt = callPackage ../tools/compression/gzrt { };

  partclone = callPackage ../tools/backup/partclone { };

  partimage = callPackage ../tools/backup/partimage { };

  pigz = callPackage ../tools/compression/pigz { };

  haproxy = callPackage ../tools/networking/haproxy { };

  haveged = callPackage ../tools/security/haveged { };

  hardlink = callPackage ../tools/system/hardlink { };

  hashcat = callPackage ../tools/security/hashcat { };

  halibut = callPackage ../tools/typesetting/halibut { };

  hddtemp = callPackage ../tools/misc/hddtemp { };

  hdf5 = callPackage ../tools/misc/hdf5 {
    szip = null;
  };

  heimdall = callPackage ../tools/misc/heimdall { };

  hevea = callPackage ../tools/typesetting/hevea { };

  highlight = callPackage ../tools/text/highlight {
    lua = lua5;
  };

  host = callPackage ../tools/networking/host { };

  hping = callPackage ../tools/networking/hping { };

  httpie = callPackage ../tools/networking/httpie { };

  httpfs2 = callPackage ../tools/filesystems/httpfs { };

  # FIXME: This Hydra snapshot is outdated and depends on the `nixPerl',
  # which no longer exists.
  #
  # hydra = callPackage ../development/tools/misc/hydra {
  #   nix = nixUnstable;
  # };

  iasl = callPackage ../development/compilers/iasl { };

  icecast = callPackage ../servers/icecast { };

  icoutils = callPackage ../tools/graphics/icoutils { };

  idutils = callPackage ../tools/misc/idutils { };

  idle3tools = callPackage ../tools/system/idle3tools { };

  iftop = callPackage ../tools/networking/iftop { };

  imapproxy = callPackage ../tools/networking/imapproxy { };

  imapsync = callPackage ../tools/networking/imapsync {
    inherit (perlPackages) MailIMAPClient;
  };

  inadyn = callPackage ../tools/networking/inadyn { };

  inetutils = callPackage ../tools/networking/inetutils { };

  ioping = callPackage ../tools/system/ioping {};

  iodine = callPackage ../tools/networking/iodine { };

  iperf = callPackage ../tools/networking/iperf { };

  ipmitool = callPackage ../tools/system/ipmitool {
    static = false;
  };

  ipmiutil = callPackage ../tools/system/ipmiutil {};

  ised = callPackage ../tools/misc/ised {};

  isl = callPackage ../development/libraries/isl { };
  isl_0_12 = callPackage ../development/libraries/isl/0.12.2.nix { };

  isync = callPackage ../tools/networking/isync { };

  jd-gui = callPackage_i686 ../tools/security/jd-gui { };

  jdiskreport = callPackage ../tools/misc/jdiskreport { };

  jfsrec = callPackage ../tools/filesystems/jfsrec {
    boost = boost144;
  };

  jfsutils = callPackage ../tools/filesystems/jfsutils { };

  jhead = callPackage ../tools/graphics/jhead { };

  jing = callPackage ../tools/text/xml/jing { };

  jmtpfs = callPackage ../tools/filesystems/jmtpfs { };

  jnettop = callPackage ../tools/networking/jnettop { };

  jq = callPackage ../development/tools/jq {};

  jscoverage = callPackage ../development/tools/misc/jscoverage { };

  jwhois = callPackage ../tools/networking/jwhois { };

  kazam = callPackage ../applications/video/kazam { };

  kalibrate-rtl = callPackage ../tools/misc/kalibrate-rtl { };

  kexectools = callPackage ../os-specific/linux/kexectools { };

  keychain = callPackage ../tools/misc/keychain { };

  kismet = callPackage ../applications/networking/sniffers/kismet { };

  less = callPackage ../tools/misc/less { };

  lockfileProgs = callPackage ../tools/misc/lockfile-progs { };

  logstash = callPackage ../tools/misc/logstash { };

  logstash-forwarder = callPackage ../tools/misc/logstash-forwarder { };

  kippo = callPackage ../servers/kippo { };

  klavaro = callPackage ../games/klavaro {};

  minidlna = callPackage ../tools/networking/minidlna {
    ffmpeg = ffmpeg_0_10;
  };

  mmv = callPackage ../tools/misc/mmv { };

  most = callPackage ../tools/misc/most { };

  multitail = callPackage ../tools/misc/multitail { };

  netperf = callPackage ../applications/networking/netperf { };

  ninka = callPackage ../development/tools/misc/ninka { };

  nodejs = callPackage ../development/web/nodejs {};

  nodePackages = recurseIntoAttrs (import ./node-packages.nix {
    inherit pkgs stdenv nodejs fetchurl fetchgit;
    neededNatives = [python] ++ lib.optional (lib.elem system lib.platforms.linux) utillinux;
    self = pkgs.nodePackages;
  });

  ldapvi = callPackage ../tools/misc/ldapvi { };

  ldns = callPackage ../development/libraries/ldns { };

  lftp = callPackage ../tools/networking/lftp { };

  libconfig = callPackage ../development/libraries/libconfig { };

  libee = callPackage ../development/libraries/libee { };

  libestr = callPackage ../development/libraries/libestr { };

  libevdev = callPackage ../development/libraries/libevdev { };

  liboauth = callPackage ../development/libraries/liboauth { };

  libtirpc = callPackage ../development/libraries/ti-rpc { };

  libshout = callPackage ../development/libraries/libshout { };

  libqmi = callPackage ../development/libraries/libqmi { };

  libmbim = callPackage ../development/libraries/libmbim { };

  libtorrent = callPackage ../tools/networking/p2p/libtorrent { };

  logcheck = callPackage ../tools/system/logcheck {
    inherit (perlPackages) mimeConstruct;
  };

  logrotate = callPackage ../tools/system/logrotate { };

  logstalgia = callPackage ../tools/graphics/logstalgia {};

  lout = callPackage ../tools/typesetting/lout { };

  lrzip = callPackage ../tools/compression/lrzip { };

  # lsh installs `bin/nettle-lfib-stream' and so does Nettle.  Give the
  # former a lower priority than Nettle.
  lsh = lowPrio (callPackage ../tools/networking/lsh { });

  lshw = callPackage ../tools/system/lshw { };

  lxc = callPackage ../os-specific/linux/lxc { };

  lzip = callPackage ../tools/compression/lzip { };

  lzma = xz;

  xz = callPackage ../tools/compression/xz { };

  lzop = callPackage ../tools/compression/lzop { };

  maildrop = callPackage ../tools/networking/maildrop { };

  mailpile = callPackage ../applications/networking/mailreaders/mailpile { };

  mailutils = callPackage ../tools/networking/mailutils {
    guile = guile_1_8;
  };

  mairix = callPackage ../tools/text/mairix { };

  makemkv = callPackage ../applications/video/makemkv { };

  man = callPackage ../tools/misc/man { };

  man_db = callPackage ../tools/misc/man-db { };

  memtest86 = callPackage ../tools/misc/memtest86 { };

  memtest86plus = callPackage ../tools/misc/memtest86+ { };

  meo = callPackage ../tools/security/meo { };

  mc = callPackage ../tools/misc/mc { };

  mcabber = callPackage ../applications/networking/instant-messengers/mcabber { };

  mcron = callPackage ../tools/system/mcron {
    guile = guile_1_8;
  };

  mdbtools = callPackage ../tools/misc/mdbtools { };

  mdbtools_git = callPackage ../tools/misc/mdbtools/git.nix {
    inherit (gnome) scrollkeeper;
  };

  mednafen = callPackage ../misc/emulators/mednafen { };

  mednafen-server = callPackage ../misc/emulators/mednafen/server.nix { };

  megacli = callPackage ../tools/misc/megacli { };

  megatools = callPackage ../tools/networking/megatools { };

  minecraft = callPackage ../games/minecraft { };

  minecraft-server = callPackage ../games/minecraft-server { };

  minetest = callPackage ../games/minetest {
    libpng = libpng12;
  };

  miniupnpc = callPackage ../tools/networking/miniupnpc { };

  miniupnpd = callPackage ../tools/networking/miniupnpd { };

  minixml = callPackage ../development/libraries/minixml { };

  mjpegtools = callPackage ../tools/video/mjpegtools { };

  mkcue = callPackage ../tools/cd-dvd/mkcue { };

  mkpasswd = callPackage ../tools/security/mkpasswd { };

  mktemp = callPackage ../tools/security/mktemp { };

  mktorrent = callPackage ../tools/misc/mktorrent { };

  modemmanager = callPackage ../tools/networking/modemmanager {};

  monit = callPackage ../tools/system/monit { };

  mosh = callPackage ../tools/networking/mosh {
    boost = boostHeaders;
    inherit (perlPackages) IOTty;
  };

  mpage = callPackage ../tools/text/mpage { };

  mr = callPackage ../applications/version-management/mr { };

  mscgen = callPackage ../tools/graphics/mscgen { };

  msf = builderDefsPackage (import ../tools/security/metasploit/3.1.nix) {
    inherit ruby makeWrapper;
  };

  mssys = callPackage ../tools/misc/mssys { };

  mtdutils = callPackage ../tools/filesystems/mtdutils { };

  mtools = callPackage ../tools/filesystems/mtools { };

  mtr = callPackage ../tools/networking/mtr {};

  multitran = recurseIntoAttrs (let callPackage = newScope pkgs.multitran; in rec {
    multitrandata = callPackage ../tools/text/multitran/data { };

    libbtree = callPackage ../tools/text/multitran/libbtree { };

    libmtsupport = callPackage ../tools/text/multitran/libmtsupport { };

    libfacet = callPackage ../tools/text/multitran/libfacet { };

    libmtquery = callPackage ../tools/text/multitran/libmtquery { };

    mtutils = callPackage ../tools/text/multitran/mtutils { };
  });

  munge = callPackage ../tools/security/munge { };

  muscleframework = callPackage ../tools/security/muscleframework { };

  muscletool = callPackage ../tools/security/muscletool { };

  mysql2pgsql = callPackage ../tools/misc/mysql2pgsql { };

  namazu = callPackage ../tools/text/namazu { };

  nbd = callPackage ../tools/networking/nbd { };

  ndjbdns = callPackage ../tools/networking/ndjbdns { };

  netatalk = callPackage ../tools/filesystems/netatalk { };

  netcdf = callPackage ../development/libraries/netcdf { };

  nc6 = callPackage ../tools/networking/nc6 { };

  ncat = callPackage ../tools/networking/ncat { };

  ncftp = callPackage ../tools/networking/ncftp { };

  ncompress = callPackage ../tools/compression/ncompress { };

  ndisc6 = callPackage ../tools/networking/ndisc6 { };

  netboot = callPackage ../tools/networking/netboot {};

  netcat = callPackage ../tools/networking/netcat { };

  netcat-openbsd = callPackage ../tools/networking/netcat-openbsd { };

  nethogs = callPackage ../tools/networking/nethogs { };

  netkittftp = callPackage ../tools/networking/netkit/tftp { };

  netpbm = callPackage ../tools/graphics/netpbm { };

  netrw = callPackage ../tools/networking/netrw { };

  netselect = callPackage ../tools/networking/netselect { };

  networkmanager = callPackage ../tools/networking/network-manager { };

  networkmanager_openvpn = callPackage ../tools/networking/network-manager/openvpn.nix { };

  networkmanager_pptp = callPackage ../tools/networking/network-manager/pptp.nix { };

  networkmanager_vpnc = callPackage ../tools/networking/network-manager/vpnc.nix { };

  networkmanager_openconnect = callPackage ../tools/networking/network-manager/openconnect.nix { };

  networkmanagerapplet = newScope gnome ../tools/networking/network-manager-applet { dconf = gnome3.dconf; };

  newsbeuter = callPackage ../applications/networking/feedreaders/newsbeuter { };

  newsbeuter-dev = callPackage ../applications/networking/feedreaders/newsbeuter/dev.nix { };

  ngrep = callPackage ../tools/networking/ngrep { };

  ngrok = callPackage ../tools/misc/ngrok { };

  mpack = callPackage ../tools/networking/mpack { };

  pa_applet = callPackage ../tools/audio/pa-applet { };

  nifskope = callPackage ../tools/graphics/nifskope { };

  nilfs_utils = callPackage ../tools/filesystems/nilfs-utils {};

  nitrogen = callPackage ../tools/X11/nitrogen {};

  nlopt = callPackage ../development/libraries/nlopt {};

  npapi_sdk = callPackage ../development/libraries/npapi-sdk {};

  npth = callPackage ../development/libraries/npth {};

  nmap = callPackage ../tools/security/nmap { };

  nmap_graphical = callPackage ../tools/security/nmap {
    inherit (pythonPackages) pysqlite;
    graphicalSupport = true;
  };

  notbit = callPackage ../applications/networking/notbit { };

  nox = callPackage ../tools/package-management/nox {
    pythonPackages = python3Packages;
    nix = nixUnstable;
  };

  nss_pam_ldapd = callPackage ../tools/networking/nss-pam-ldapd {};

  ntfs3g = callPackage ../tools/filesystems/ntfs-3g { };

  # ntfsprogs are merged into ntfs-3g
  ntfsprogs = pkgs.ntfs3g;

  ntop = callPackage ../tools/networking/ntop { };

  ntopng = callPackage ../tools/networking/ntopng { };

  ntp = callPackage ../tools/networking/ntp { };

  numdiff = callPackage ../tools/text/numdiff { };

  nssmdns = callPackage ../tools/networking/nss-mdns { };

  nwdiag = pythonPackages.nwdiag;

  nylon = callPackage ../tools/networking/nylon { };

  nzbget = callPackage ../tools/networking/nzbget { };

  oathToolkit = callPackage ../tools/security/oath-toolkit { };

  obex_data_server = callPackage ../tools/bluetooth/obex-data-server { };

  obexd = callPackage ../tools/bluetooth/obexd { };

  obexfs = callPackage ../tools/bluetooth/obexfs { };

  obexftp = callPackage ../tools/bluetooth/obexftp { };

  obnam = callPackage ../tools/backup/obnam { };

  odt2txt = callPackage ../tools/text/odt2txt { };

  offlineimap = callPackage ../tools/networking/offlineimap {
    inherit (pythonPackages) sqlite3;
  };

  opendbx = callPackage ../development/libraries/opendbx { };

  opendkim = callPackage ../development/libraries/opendkim { };

  opendylan = callPackage ../development/compilers/opendylan {
    opendylan-bootstrap = opendylan_bin;
  };

  opendylan_bin = callPackage ../development/compilers/opendylan/bin.nix { };

  openjade = callPackage ../tools/text/sgml/openjade {
    perl = perl510;
  };

  openobex = callPackage ../tools/bluetooth/openobex { };

  openopc = callPackage ../tools/misc/openopc {
    pythonFull = python27Full.override {
      extraLibs = [ python27Packages.pyro3 ];
    };
  };

  openresolv = callPackage ../tools/networking/openresolv { };

  opensc = callPackage ../tools/security/opensc { };

  opensc_dnie_wrapper = callPackage ../tools/security/opensc-dnie-wrapper { };

  openssh =
    callPackage ../tools/networking/openssh {
      hpnSupport = false;
      withKerberos = false;
      etcDir = "/etc/ssh";
      pam = if stdenv.isLinux then pam else null;
    };

  openssh_hpn = pkgs.appendToName "with-hpn" (openssh.override { hpnSupport = true; });

  openssh_with_kerberos = pkgs.appendToName "with-kerberos" (openssh.override { withKerberos = true; });

  opensp = callPackage ../tools/text/sgml/opensp { };

  spCompat = callPackage ../tools/text/sgml/opensp/compat.nix { };

  openvpn = callPackage ../tools/networking/openvpn { };

  openvpn_learnaddress = callPackage ../tools/networking/openvpn/openvpn_learnaddress.nix { };

  optipng = callPackage ../tools/graphics/optipng {
    libpng = libpng12;
  };

  oslrd = callPackage ../tools/networking/oslrd { };

  ossec = callPackage ../tools/security/ossec {};

  otpw = callPackage ../os-specific/linux/otpw { };

  p7zip = callPackage ../tools/archivers/p7zip { };

  pal = callPackage ../tools/misc/pal { };

  panomatic = callPackage ../tools/graphics/panomatic { };

  par2cmdline = callPackage ../tools/networking/par2cmdline { };

  parallel = callPackage ../tools/misc/parallel { };

  parcellite = callPackage ../tools/misc/parcellite { };

  patchutils = callPackage ../tools/text/patchutils { };

  parted = callPackage ../tools/misc/parted { hurd = null; };

  pitivi = callPackage ../applications/video/pitivi {
    gst = gst_all_1;
    clutter-gtk = clutter_gtk;
    inherit (gnome3) gnome_icon_theme gnome_icon_theme_symbolic;
  };

  p0f = callPackage ../tools/security/p0f { };

  hurdPartedCross =
    if crossSystem != null && crossSystem.config == "i586-pc-gnu"
    then (makeOverridable
            ({ hurd }:
              (parted.override {
                # Needs the Hurd's libstore.
                inherit hurd;

                # The Hurd wants a libparted.a.
                enableStatic = true;

                gettext = null;
                readline = null;
                devicemapper = null;
              }).crossDrv)
           { hurd = gnu.hurdCrossIntermediate; })
    else null;

  ipsecTools = callPackage ../os-specific/linux/ipsec-tools { flex = flex_2_5_35; };

  patch = gnupatch;

  pbzip2 = callPackage ../tools/compression/pbzip2 { };

  pciutils = callPackage ../tools/system/pciutils { };

  pcsclite = callPackage ../tools/security/pcsclite { };

  pdf2djvu = callPackage ../tools/typesetting/pdf2djvu { };

  pdfjam = callPackage ../tools/typesetting/pdfjam { };

  jbig2enc = callPackage ../tools/graphics/jbig2enc { };

  pdfread = callPackage ../tools/graphics/pdfread { };

  briss = callPackage ../tools/graphics/briss { };

  bully = callPackage ../tools/networking/bully { };

  pdnsd = callPackage ../tools/networking/pdnsd { };

  peco = callPackage ../tools/text/peco { };

  pg_top = callPackage ../tools/misc/pg_top { };

  pdsh = callPackage ../tools/networking/pdsh {
    rsh = true;          # enable internal rsh implementation
    ssh = openssh;
  };

  pfstools = callPackage ../tools/graphics/pfstools { };

  philter = callPackage ../tools/networking/philter { };

  pinentry = callPackage ../tools/security/pinentry { };

  pius = callPackage ../tools/security/pius { };

  pk2cmd = callPackage ../tools/misc/pk2cmd { };

  plantuml = callPackage ../tools/misc/plantuml { };

  plan9port = callPackage ../tools/system/plan9port { };

  ploticus = callPackage ../tools/graphics/ploticus {
    libpng = libpng12;
  };

  plotutils = callPackage ../tools/graphics/plotutils { };

  plowshare = callPackage ../tools/misc/plowshare { };

  pngcrush = callPackage ../tools/graphics/pngcrush { };

  pngnq = callPackage ../tools/graphics/pngnq { };

  pngtoico = callPackage ../tools/graphics/pngtoico {
    libpng = libpng12;
  };

  pngquant = callPackage ../tools/graphics/pngquant { };

  podiff = callPackage ../tools/text/podiff { };

  poedit = callPackage ../tools/text/poedit { };

  polipo = callPackage ../servers/polipo { };

  polkit_gnome = callPackage ../tools/security/polkit-gnome { };

  ponysay = callPackage ../tools/misc/ponysay { };

  povray = callPackage ../tools/graphics/povray { };

  ppl = callPackage ../development/libraries/ppl { };

  ppp = callPackage ../tools/networking/ppp { };

  pptp = callPackage ../tools/networking/pptp {};

  prey-bash-client = callPackage ../tools/security/prey { };

  projectm = callPackage ../applications/audio/projectm { };

  proxychains = callPackage ../tools/networking/proxychains { };

  proxytunnel = callPackage ../tools/misc/proxytunnel { };

  cntlm = callPackage ../tools/networking/cntlm { };

  pastebinit = callPackage ../tools/misc/pastebinit { };

  psmisc = callPackage ../os-specific/linux/psmisc { };

  pstoedit = callPackage ../tools/graphics/pstoedit { };

  pv = callPackage ../tools/misc/pv { };

  pwgen = callPackage ../tools/security/pwgen { };

  pwnat = callPackage ../tools/networking/pwnat { };

  pycangjie = callPackage ../development/python-modules/pycangjie { };

  pydb = callPackage ../development/tools/pydb { };

  pystringtemplate = callPackage ../development/python-modules/stringtemplate { };

  pythonDBus = dbus_python;

  pythonIRClib = builderDefsPackage (import ../development/python-modules/irclib) {
    inherit python;
  };

  pythonSexy = builderDefsPackage (import ../development/python-modules/libsexy) {
    inherit python libsexy pkgconfig libxml2 pygtk pango gtk glib;
  };

  openmpi = callPackage ../development/libraries/openmpi { };

  qhull = callPackage ../development/libraries/qhull { };

  qjoypad = callPackage ../tools/misc/qjoypad { };

  qshowdiff = callPackage ../tools/text/qshowdiff { };

  quilt = callPackage ../development/tools/quilt { };

  radvd = callPackage ../tools/networking/radvd { };

  ranger = callPackage ../applications/misc/ranger { };

  privateer = callPackage ../games/privateer { };

  rtmpdump = callPackage ../tools/video/rtmpdump { };

  reaverwps = callPackage ../tools/networking/reaver-wps {};

  recutils = callPackage ../tools/misc/recutils { };

  recoll = callPackage ../applications/search/recoll { };

  reiser4progs = callPackage ../tools/filesystems/reiser4progs { };

  reiserfsprogs = callPackage ../tools/filesystems/reiserfsprogs { };

  relfs = callPackage ../tools/filesystems/relfs {
    inherit (gnome) gnome_vfs GConf;
  };

  remarkjs = callPackage ../development/web/remarkjs { };

  remind = callPackage ../tools/misc/remind { };

  remmina = callPackage ../applications/networking/remote/remmina {};

  renameutils = callPackage ../tools/misc/renameutils { };

  replace = callPackage ../tools/text/replace { };

  reptyr = callPackage ../os-specific/linux/reptyr {};

  rdiff_backup = callPackage ../tools/backup/rdiff-backup { };

  rdmd = callPackage ../development/compilers/rdmd { };

  riemann_c_client = callPackage ../tools/misc/riemann-c-client { };

  ripmime = callPackage ../tools/networking/ripmime {};

  rkflashtool = callPackage ../tools/misc/rkflashtool { };

  rmlint = callPackage ../tools/misc/rmlint {};

  rng_tools = callPackage ../tools/security/rng-tools { };

  rsnapshot = callPackage ../tools/backup/rsnapshot {
    # For the `logger' command, we can use either `utillinux' or
    # GNU Inetutils.  The latter is more portable.
    logger = inetutils;
  };

  rlwrap = callPackage ../tools/misc/rlwrap { };

  rockbox_utility = callPackage ../tools/misc/rockbox-utility { };

  rpPPPoE = builderDefsPackage (import ../tools/networking/rp-pppoe) {
    inherit ppp;
  };

  rpm = callPackage ../tools/package-management/rpm { };

  rrdtool = callPackage ../tools/misc/rrdtool { };

  rtorrent = callPackage ../tools/networking/p2p/rtorrent { };

  rubber = callPackage ../tools/typesetting/rubber { };

  rxp = callPackage ../tools/text/xml/rxp { };

  rzip = callPackage ../tools/compression/rzip { };

  s3backer = callPackage ../tools/filesystems/s3backer { };

  s3cmd = callPackage ../tools/networking/s3cmd { };

  s3cmd_15_pre_81e3842f7a = lowPrio (callPackage ../tools/networking/s3cmd/git.nix { });

  s3sync = callPackage ../tools/networking/s3sync {
    ruby = ruby18;
  };

  sablotron = callPackage ../tools/text/xml/sablotron { };

  safecopy = callPackage ../tools/system/safecopy { };

  salut_a_toi = callPackage ../applications/networking/instant-messengers/salut-a-toi {};

  samplicator = callPackage ../tools/networking/samplicator { };

  screen = callPackage ../tools/misc/screen { };

  scrot = callPackage ../tools/graphics/scrot { };

  scrypt = callPackage ../tools/security/scrypt { };

  sdcv = callPackage ../applications/misc/sdcv { };

  sec = callPackage ../tools/admin/sec { };

  seccure = callPackage ../tools/security/seccure { };

  setserial = builderDefsPackage (import ../tools/system/setserial) {
    inherit groff;
  };

  seqdiag = pythonPackages.seqdiag;

  screenfetch = callPackage ../tools/misc/screenfetch { };

  sg3_utils = callPackage ../tools/system/sg3_utils { };

  sharutils = callPackage ../tools/archivers/sharutils { };

  shotwell = callPackage ../applications/graphics/shotwell { };

  shebangfix = callPackage ../tools/misc/shebangfix { };

  shellinabox = callPackage ../servers/shellinabox { };

  siege = callPackage ../tools/networking/siege {};

  silc_client = callPackage ../applications/networking/instant-messengers/silc-client { };

  silc_server = callPackage ../servers/silc-server { };

  silver-searcher = callPackage ../tools/text/silver-searcher { };

  simplescreenrecorder = callPackage ../applications/video/simplescreenrecorder { };

  sleuthkit = callPackage ../tools/system/sleuthkit {};

  slimrat = callPackage ../tools/networking/slimrat {
    inherit (perlPackages) WWWMechanize LWP;
  };

  slsnif = callPackage ../tools/misc/slsnif { };

  smartmontools = callPackage ../tools/system/smartmontools { };

  smbldaptools = callPackage ../tools/networking/smbldaptools {
    inherit (perlPackages) NetLDAP CryptSmbHash DigestSHA1;
  };

  smbnetfs = callPackage ../tools/filesystems/smbnetfs {};

  snort = callPackage ../applications/networking/ids/snort { };

  snx = callPackage_i686 ../tools/networking/snx {
    inherit (pkgsi686Linux) pam gcc33;
    inherit (pkgsi686Linux.xlibs) libX11;
  };

  solr = callPackage ../servers/search/solr { };

  sparsehash = callPackage ../development/libraries/sparsehash { };

  spiped = callPackage ../tools/networking/spiped { };

  sproxy = haskellPackages.callPackage ../tools/networking/sproxy { };

  sproxy-web = haskellPackages.callPackage ../tools/networking/sproxy-web { };

  stardict = callPackage ../applications/misc/stardict/stardict.nix {
    inherit (gnome) libgnomeui scrollkeeper;
  };

  storebrowse = callPackage ../tools/system/storebrowse { };

  fusesmb = callPackage ../tools/filesystems/fusesmb { };

  sl = callPackage ../tools/misc/sl { };

  socat = callPackage ../tools/networking/socat { };

  socat2pre = lowPrio (callPackage ../tools/networking/socat/2.x.nix { });

  sourceHighlight = callPackage ../tools/text/source-highlight {
    # Boost 1.54 causes the "test_regexranges" test to fail
    boost = boost149;
  };

  spaceFM = callPackage ../applications/misc/spacefm { };

  squashfsTools = callPackage ../tools/filesystems/squashfs { };

  sshfsFuse = callPackage ../tools/filesystems/sshfs-fuse { };

  sshuttle = callPackage ../tools/security/sshuttle { };

  sudo = callPackage ../tools/security/sudo { };

  suidChroot = builderDefsPackage (import ../tools/system/suid-chroot) { };

  super = callPackage ../tools/security/super { };

  ssdeep = callPackage ../tools/security/ssdeep { };

  ssmtp = callPackage ../tools/networking/ssmtp {
    tlsSupport = true;
  };

  ssss = callPackage ../tools/security/ssss { };

  storeBackup = callPackage ../tools/backup/store-backup { };

  stow = callPackage ../tools/misc/stow { };

  stun = callPackage ../tools/networking/stun { };

  stunnel = callPackage ../tools/networking/stunnel { };

  su = shadow.su;

  surfraw = callPackage ../tools/networking/surfraw { };

  swec = callPackage ../tools/networking/swec {
    inherit (perlPackages) LWP URI HTMLParser HTTPServerSimple Parent;
  };

  svnfs = callPackage ../tools/filesystems/svnfs { };

  sysbench = callPackage ../development/tools/misc/sysbench {};

  system_config_printer = callPackage ../tools/misc/system-config-printer {
    libxml2 = libxml2Python;
   };

  sitecopy = callPackage ../tools/networking/sitecopy { };

  privoxy = callPackage ../tools/networking/privoxy { };

  t1utils = callPackage ../tools/misc/t1utils { };

  tarsnap = callPackage ../tools/backup/tarsnap { };

  tcpcrypt = callPackage ../tools/security/tcpcrypt { };

  tboot = callPackage ../tools/security/tboot { };

  tcpdump = callPackage ../tools/networking/tcpdump { };

  tcpflow = callPackage ../tools/networking/tcpflow { };

  teamviewer = callPackage_i686 ../applications/networking/remote/teamviewer { };

  # Work In Progress: it doesn't start unless running a daemon as root
  teamviewer8 = lowPrio (callPackage_i686 ../applications/networking/remote/teamviewer/8.nix { });

  telnet = callPackage ../tools/networking/telnet { };

  texmacs = callPackage ../applications/editors/texmacs {
    tex = texLive; /* tetex is also an option */
    extraFonts = true;
    guile = guile_1_8;
  };

  texmaker = callPackage ../applications/editors/texmaker { };

  texstudio = callPackage ../applications/editors/texstudio { };

  tiled-qt = callPackage ../applications/editors/tiled-qt { qt = qt4; };

  tinc = callPackage ../tools/networking/tinc { };

  tiny8086 = callPackage ../applications/virtualization/8086tiny { };

  tmpwatch = callPackage ../tools/misc/tmpwatch  { };

  tmux = callPackage ../tools/misc/tmux { };

  tor = callPackage ../tools/security/tor { };

  torbutton = callPackage ../tools/security/torbutton { };

  torbrowser = callPackage ../tools/security/tor/torbrowser.nix { };

  torsocks = callPackage ../tools/security/tor/torsocks.nix { };

  tpm-quote-tools = callPackage ../tools/security/tpm-quote-tools { };

  tpm-tools = callPackage ../tools/security/tpm-tools { };

  trickle = callPackage ../tools/networking/trickle {};

  trousers = callPackage ../tools/security/trousers { };

  ttf2pt1 = callPackage ../tools/misc/ttf2pt1 { };

  ttysnoop = callPackage ../os-specific/linux/ttysnoop {};

  twitterBootstrap = callPackage ../development/web/twitter-bootstrap {};

  txt2man = callPackage ../tools/misc/txt2man { };

  ucl = callPackage ../development/libraries/ucl { };

  ucspi-tcp = callPackage ../tools/networking/ucspi-tcp { };

  udftools = callPackage ../tools/filesystems/udftools {};

  udptunnel = callPackage ../tools/networking/udptunnel { };

  ufraw = callPackage ../applications/graphics/ufraw { };

  unetbootin = callPackage ../tools/cd-dvd/unetbootin { };

  unfs3 = callPackage ../servers/unfs3 { };

  unoconv = callPackage ../tools/text/unoconv { };

  upx = callPackage ../tools/compression/upx { };

  urlview = callPackage ../applications/misc/urlview {};

  usbmuxd = callPackage ../tools/misc/usbmuxd {};

  vacuum = callPackage ../applications/networking/instant-messengers/vacuum {};

  volatility = callPackage ../tools/security/volatility { };

  vidalia = callPackage ../tools/security/vidalia { };

  vbetool = builderDefsPackage ../tools/system/vbetool {
    inherit pciutils libx86 zlib;
  };

  vde2 = callPackage ../tools/networking/vde2 { };

  vboot_reference = callPackage ../tools/system/vboot_reference { };

  vcsh = callPackage ../applications/version-management/vcsh { };

  verilog = callPackage ../applications/science/electronics/verilog {};

  vfdecrypt = callPackage ../tools/misc/vfdecrypt { };

  vifm = callPackage ../applications/misc/vifm { };

  viking = callPackage ../applications/misc/viking {
    inherit (gnome) scrollkeeper;
  };

  vnc2flv = callPackage ../tools/video/vnc2flv {};

  vncrec = builderDefsPackage ../tools/video/vncrec {
    inherit (xlibs) imake libX11 xproto gccmakedep libXt
      libXmu libXaw libXext xextproto libSM libICE libXpm
      libXp;
  };

  vobcopy = callPackage ../tools/cd-dvd/vobcopy { };

  vobsub2srt = callPackage ../tools/cd-dvd/vobsub2srt { };

  vorbisgain = callPackage ../tools/misc/vorbisgain { };

  vpnc = callPackage ../tools/networking/vpnc { };

  openconnect = callPackage ../tools/networking/openconnect.nix { };

  vtun = callPackage ../tools/networking/vtun { };

  wal_e = callPackage ../tools/backup/wal-e { };

  watchman = callPackage ../development/tools/watchman { };

  wbox = callPackage ../tools/networking/wbox {};

  welkin = callPackage ../tools/graphics/welkin {};

  testdisk = callPackage ../tools/misc/testdisk { };

  htmlTidy = callPackage ../tools/text/html-tidy { };

  html-xml-utils = callPackage ../tools/text/xml/html-xml-utils { };

  tftp_hpa = callPackage ../tools/networking/tftp-hpa {};

  tigervnc = callPackage ../tools/admin/tigervnc {
    fontDirectories = [ xorg.fontadobe75dpi xorg.fontmiscmisc xorg.fontcursormisc
      xorg.fontbhlucidatypewriter75dpi ];
    inherit (xorg) xorgserver;
    fltk = fltk13;
  };

  tightvnc = callPackage ../tools/admin/tightvnc {
    fontDirectories = [ xorg.fontadobe75dpi xorg.fontmiscmisc xorg.fontcursormisc
      xorg.fontbhlucidatypewriter75dpi ];
  };

  time = callPackage ../tools/misc/time { };

  tkabber = callPackage ../applications/networking/instant-messengers/tkabber { };

  qfsm = callPackage ../applications/science/electronics/qfsm { };

  tkgate = callPackage ../applications/science/electronics/tkgate/1.x.nix {
    inherit (xlibs) libX11 imake xproto gccmakedep;
  };

  # The newer package is low-priority because it segfaults at startup.
  tkgate2 = lowPrio (callPackage ../applications/science/electronics/tkgate/2.x.nix {
    inherit (xlibs) libX11;
  });

  tm = callPackage ../tools/system/tm { };

  trang = callPackage ../tools/text/xml/trang { };

  tre = callPackage ../development/libraries/tre { };

  ts = callPackage ../tools/system/ts { };

  transfig = callPackage ../tools/graphics/transfig {
    libpng = libpng12;
  };

  truecrypt = callPackage ../applications/misc/truecrypt {
    wxGUI = config.truecrypt.wxGUI or true;
  };

  ttmkfdir = callPackage ../tools/misc/ttmkfdir { };

  unclutter = callPackage ../tools/misc/unclutter { };

  unbound = callPackage ../tools/networking/unbound { };

  units = callPackage ../tools/misc/units { };

  unrar = callPackage ../tools/archivers/unrar { };

  xarchive = callPackage ../tools/archivers/xarchive { };

  xarchiver = callPackage ../tools/archivers/xarchiver { };

  xcruiser = callPackage ../applications/misc/xcruiser { };

  unarj = callPackage ../tools/archivers/unarj { };

  unshield = callPackage ../tools/archivers/unshield { };

  unzip = callPackage ../tools/archivers/unzip { };

  unzipNLS = lowPrio (unzip.override { enableNLS = true; });

  uptimed = callPackage ../tools/system/uptimed { };

  varnish = callPackage ../servers/varnish { };

  varnish2 = callPackage ../servers/varnish/2.1.nix { };

  venus = callPackage ../tools/misc/venus {
    python = python27;
  };

  vlan = callPackage ../tools/networking/vlan { };

  wakelan = callPackage ../tools/networking/wakelan { };

  wavemon = callPackage ../tools/networking/wavemon { };

  w3cCSSValidator = callPackage ../tools/misc/w3c-css-validator {
    tomcat = tomcat6;
  };

  wdfs = callPackage ../tools/filesystems/wdfs { };

  wdiff = callPackage ../tools/text/wdiff { };

  webalizer = callPackage ../tools/networking/webalizer { };

  webdruid = builderDefsPackage ../tools/admin/webdruid {
    inherit zlib libpng freetype gd which
      libxml2 geoip;
  };

  weighttp = callPackage ../tools/networking/weighttp { };

  wget = callPackage ../tools/networking/wget {
    inherit (perlPackages) LWP;
  };

  which = callPackage ../tools/system/which { };

  wicd = callPackage ../tools/networking/wicd { };

  wkhtmltopdf = callPackage ../tools/graphics/wkhtmltopdf { };

  wv = callPackage ../tools/misc/wv { };

  wv2 = callPackage ../tools/misc/wv2 { };

  x86info = callPackage ../os-specific/linux/x86info { };

  x11_ssh_askpass = callPackage ../tools/networking/x11-ssh-askpass { };

  xbursttools = assert stdenv ? glibc; import ../tools/misc/xburst-tools {
    inherit stdenv fetchgit autoconf automake confuse pkgconfig libusb libusb1;
    # It needs a cross compiler for mipsel to build the firmware it will
    # load into the Ben Nanonote
    gccCross =
      let
        pkgsCross = (import ./all-packages.nix) {
          inherit system;
          inherit bootStdenv noSysDirs gccWithCC gccWithProfiling config;
          # Ben Nanonote system
          crossSystem = {
            config = "mipsel-unknown-linux";
            bigEndian = true;
            arch = "mips";
            float = "soft";
            withTLS = true;
            libc = "uclibc";
            platform = {
              name = "ben_nanonote";
              kernelMajor = "2.6";
              # It's not a bcm47xx processor, but for the headers this should work
              kernelHeadersBaseConfig = "bcm47xx_defconfig";
              kernelArch = "mips";
            };
            gcc = {
              arch = "mips32";
            };
          };
        };
      in
        pkgsCross.gccCrossStageStatic;
  };

  xclip = callPackage ../tools/misc/xclip { };

  xtitle = callPackage ../tools/misc/xtitle { };

  xdelta = callPackage ../tools/compression/xdelta { };

  xdummy = callPackage ../tools/misc/xdummy { };

  xfsprogs = callPackage ../tools/filesystems/xfsprogs { };

  xmlroff = callPackage ../tools/typesetting/xmlroff {
    inherit (gnome) libgnomeprint;
  };

  xmlstarlet = callPackage ../tools/text/xml/xmlstarlet { };

  xmlto = callPackage ../tools/typesetting/xmlto { };

  xmltv = callPackage ../tools/misc/xmltv { };

  xmpppy = builderDefsPackage (import ../development/python-modules/xmpppy) {
    inherit python setuptools;
  };

  xorriso = callPackage ../tools/cd-dvd/xorriso { };

  xpf = callPackage ../tools/text/xml/xpf {
    libxml2 = libxml2Python;
  };

  xsel = callPackage ../tools/misc/xsel { };

  xtreemfs = callPackage ../tools/filesystems/xtreemfs {};

  xvfb_run = callPackage ../tools/misc/xvfb-run { inherit (texFunctions) fontsConf; };

  youtubeDL = callPackage ../tools/misc/youtube-dl { };

  zbar = callPackage ../tools/graphics/zbar {
    pygtk = lib.overrideDerivation pygtk (x: {
      gtk = gtk2;
    });
  };

  zdelta = callPackage ../tools/compression/zdelta { };

  zfstools = callPackage ../tools/filesystems/zfstools {
    zfs = linuxPackages.zfs;
  };

  zile = callPackage ../applications/editors/zile { };

  zip = callPackage ../tools/archivers/zip { };

  zpaq = callPackage ../tools/archivers/zpaq { };
  zpaqd = callPackage ../tools/archivers/zpaq/zpaqd.nix { };

  zsync = callPackage ../tools/compression/zsync { };


  ### SHELLS

  bash = lowPrio (callPackage ../shells/bash {
    texinfo = null;
  });

  bashInteractive = appendToName "interactive" (callPackage ../shells/bash {
    interactive = true;
    readline = readline63; # Includes many vi mode fixes
  });

  bashCompletion = callPackage ../shells/bash-completion { };

  dash = callPackage ../shells/dash { };

  fish = callPackage ../shells/fish {
    python = python27Full;
  };

  tcsh = callPackage ../shells/tcsh { };

  rush = callPackage ../shells/rush { };

  zsh = callPackage ../shells/zsh { };


  ### DEVELOPMENT / COMPILERS

  abc =
    abcPatchable [];

  abcPatchable = patches :
    import ../development/compilers/abc/default.nix {
      inherit stdenv fetchurl patches jre apacheAnt;
      javaCup = callPackage ../development/libraries/java/cup { };
    };

  aldor = callPackage ../development/compilers/aldor { };

  aliceml = callPackage ../development/compilers/aliceml { };

  aspectj = callPackage ../development/compilers/aspectj { };

  ats = callPackage ../development/compilers/ats { };
  ats2 = callPackage ../development/compilers/ats2 { };

  avra = callPackage ../development/compilers/avra { };

  bigloo = callPackage ../development/compilers/bigloo { };

  chicken = callPackage ../development/compilers/chicken { };

  ccl = builderDefsPackage ../development/compilers/ccl {};

  clang = wrapClang llvmPackages.clang;

  clang_34 = wrapClang llvmPackages_34.clang;
  clang_33 = wrapClang (clangUnwrapped llvm_33 ../development/compilers/llvm/3.3/clang.nix);

  clangAnalyzer = callPackage ../development/tools/analysis/clang-analyzer {
    clang = clang_34;
    llvmPackages = llvmPackages_34;
  };

  clangUnwrapped = llvm: pkg: callPackage pkg {
    stdenv = if stdenv.isDarwin then stdenvApple else stdenv;
    inherit llvm;
  };

  clangSelf = clangWrapSelf llvmPackagesSelf.clang;

  clangWrapSelf = build: (import ../build-support/clang-wrapper) {
    clang = build;
    stdenv = clangStdenv;
    libc = glibc;
    binutils = binutils;
    shell = bash;
    inherit libcxx coreutils zlib;
    nativeTools = false;
    nativeLibc = false;
  };

  #Use this instead of stdenv to build with clang
  clangStdenv = lowPrio (stdenvAdapters.overrideGCC stdenv clang);
  libcxxStdenv = stdenvAdapters.overrideGCC stdenv (clangWrapSelf llvmPackages.clang);

  clean = callPackage ../development/compilers/clean { };

  closurecompiler = callPackage ../development/compilers/closure { };

  cmucl_binary = callPackage ../development/compilers/cmucl/binary.nix { };

  compcert = callPackage ../development/compilers/compcert {};

  cryptol1 = lowPrio (callPackage ../development/compilers/cryptol/1.8.x.nix {});
  cryptol2 = haskellPackages_ghc763.cryptol; # doesn't compile with the lastest 7.8.3 release

  cython = pythonPackages.cython;
  cython3 = python3Packages.cython;

  dylan = callPackage ../development/compilers/gwydion-dylan {
    dylan = callPackage ../development/compilers/gwydion-dylan/binary.nix {  };
  };

  ecl = callPackage ../development/compilers/ecl { };

  eql = callPackage ../development/compilers/eql {};

  adobe_flex_sdk = callPackage ../development/compilers/adobe-flex-sdk { };

  fpc = callPackage ../development/compilers/fpc { };
  fpc_2_4_0 = callPackage ../development/compilers/fpc/2.4.0.nix { };

  gambit = callPackage ../development/compilers/gambit { };

  gcc = gcc48;

  gcc33 = wrapGCC (import ../development/compilers/gcc/3.3 {
    inherit fetchurl stdenv noSysDirs;
  });

  gcc34 = wrapGCC (import ../development/compilers/gcc/3.4 {
    inherit fetchurl stdenv noSysDirs;
  });

  gcc48_realCross = lib.addMetaAttrs { hydraPlatforms = []; }
    (callPackage ../development/compilers/gcc/4.8 {
      inherit noSysDirs;
      binutilsCross = binutilsCross;
      libcCross = libcCross;
      profiledCompiler = false;
      enableMultilib = false;
      crossStageStatic = false;
      cross = assert crossSystem != null; crossSystem;
    });

  gcc_realCross = gcc48_realCross;

  gccCrossStageStatic = let
      libcCross1 =
        if stdenv.cross.libc == "msvcrt" then windows.mingw_w64_headers
        else if stdenv.cross.libc == "libSystem" then darwin.xcode
        else null;
    in
      wrapGCCCross {
      gcc = forceNativeDrv (lib.addMetaAttrs { hydraPlatforms = []; } (
        gcc_realCross.override {
          crossStageStatic = true;
          langCC = false;
          libcCross = libcCross1;
          enableShared = false;
        }));
      libc = libcCross1;
      binutils = binutilsCross;
      cross = assert crossSystem != null; crossSystem;
  };

  # Only needed for mingw builds
  gccCrossMingw2 = wrapGCCCross {
    gcc = gccCrossStageStatic.gcc;
    libc = windows.mingw_headers2;
    binutils = binutilsCross;
    cross = assert crossSystem != null; crossSystem;
  };

  gccCrossStageFinal = wrapGCCCross {
    gcc = forceNativeDrv (gcc_realCross.override {
      libpthreadCross =
        # FIXME: Don't explicitly refer to `i586-pc-gnu'.
        if crossSystem != null && crossSystem.config == "i586-pc-gnu"
        then gnu.libpthreadCross
        else null;

      # XXX: We have troubles cross-compiling libstdc++ on MinGW (see
      # <http://hydra.nixos.org/build/4268232>), so don't even try.
      langCC = (crossSystem == null
                || crossSystem.config != "i686-pc-mingw32");
     });
    libc = libcCross;
    binutils = binutilsCross;
    cross = assert crossSystem != null; crossSystem;
  };

  gcc44 = lowPrio (wrapGCC (makeOverridable (import ../development/compilers/gcc/4.4) {
    inherit fetchurl stdenv gmp mpfr /* ppl cloogppl */
      gettext which noSysDirs;
    texinfo = texinfo4;
    profiledCompiler = true;
  }));

  gcc45 = lowPrio (wrapGCC (callPackage ../development/compilers/gcc/4.5 {
    inherit fetchurl stdenv gmp mpfr mpc libelf zlib perl
      gettext which noSysDirs;
    texinfo = texinfo4;

    ppl = null;
    cloogppl = null;

    # bootstrapping a profiled compiler does not work in the sheevaplug:
    # http://gcc.gnu.org/bugzilla/show_bug.cgi?id=43944
    profiledCompiler = !stdenv.isArm;

    # When building `gcc.crossDrv' (a "Canadian cross", with host == target
    # and host != build), `cross' must be null but the cross-libc must still
    # be passed.
    cross = null;
    libcCross = if crossSystem != null then libcCross else null;
    libpthreadCross =
      if crossSystem != null && crossSystem.config == "i586-pc-gnu"
      then gnu.libpthreadCross
      else null;
  }));

  gcc46 = lowPrio (wrapGCC (callPackage ../development/compilers/gcc/4.6 {
    inherit noSysDirs;

    ppl = null;
    cloog = null;

    # bootstrapping a profiled compiler does not work in the sheevaplug:
    # http://gcc.gnu.org/bugzilla/show_bug.cgi?id=43944
    profiledCompiler = false;

    # When building `gcc.crossDrv' (a "Canadian cross", with host == target
    # and host != build), `cross' must be null but the cross-libc must still
    # be passed.
    cross = null;
    libcCross = if crossSystem != null then libcCross else null;
    libpthreadCross =
      if crossSystem != null && crossSystem.config == "i586-pc-gnu"
      then gnu.libpthreadCross
      else null;
    texinfo = texinfo413;
  }));

  gcc48 = lowPrio (wrapGCC (callPackage ../development/compilers/gcc/4.8 {
    inherit noSysDirs;

    # PGO seems to speed up compilation by gcc by ~10%, see #445 discussion
    profiledCompiler = with stdenv; (!isDarwin && (isi686 || isx86_64));

    # When building `gcc.crossDrv' (a "Canadian cross", with host == target
    # and host != build), `cross' must be null but the cross-libc must still
    # be passed.
    cross = null;
    libcCross = if crossSystem != null then libcCross else null;
    libpthreadCross =
      if crossSystem != null && crossSystem.config == "i586-pc-gnu"
      then gnu.libpthreadCross
      else null;
  }));

  gcc48_multi =
    if system == "x86_64-linux" then lowPrio (
      wrapGCCWith (import ../build-support/gcc-wrapper) glibc_multi (gcc48.gcc.override {
        stdenv = overrideGCC stdenv (wrapGCCWith (import ../build-support/gcc-wrapper) glibc_multi gcc.gcc);
        profiledCompiler = false;
        enableMultilib = true;
      }))
    else throw "Multilib gcc not supported on ‘${system}’";

  gcc48_debug = lowPrio (wrapGCC (callPackage ../development/compilers/gcc/4.8 {
    stripped = false;

    inherit noSysDirs;
    cross = null;
    libcCross = null;
    binutilsCross = null;
  }));

  gcc49 = lowPrio (wrapGCC (callPackage ../development/compilers/gcc/4.9 {
    inherit noSysDirs;

    # PGO seems to speed up compilation by gcc by ~10%, see #445 discussion
    profiledCompiler = with stdenv; (!isDarwin && (isi686 || isx86_64));

    # When building `gcc.crossDrv' (a "Canadian cross", with host == target
    # and host != build), `cross' must be null but the cross-libc must still
    # be passed.
    cross = null;
    libcCross = if crossSystem != null then libcCross else null;
    libpthreadCross =
      if crossSystem != null && crossSystem.config == "i586-pc-gnu"
      then gnu.libpthreadCross
      else null;
  }));

  gccApple =
    assert stdenv.isDarwin;
    wrapGCC (makeOverridable (import ../development/compilers/gcc/4.2-apple64) {
      inherit fetchurl noSysDirs;
      profiledCompiler = true;
      # Since it fails to build with GCC 4.6, build it with the "native"
      # Apple-GCC.
      stdenv = allStdenvs.stdenvNative;
    });

  gfortran = gfortran48;

  gfortran48 = wrapGCC (gcc48.gcc.override {
    name = "gfortran";
    langFortran = true;
    langCC = false;
    langC = false;
    profiledCompiler = false;
  });

  gcj = gcj48;

  gcj48 = wrapGCC (gcc48.gcc.override {
    name = "gcj";
    langJava = true;
    langFortran = false;
    langCC = false;
    langC = false;
    profiledCompiler = false;
    inherit zip unzip zlib boehmgc gettext pkgconfig perl;
    inherit gtk;
    inherit (gnome) libart_lgpl;
    inherit (xlibs) libX11 libXt libSM libICE libXtst libXi libXrender
      libXrandr xproto renderproto xextproto inputproto randrproto;
  });

  gnat = gnat45;

  gnat45 = wrapGCC (gcc45.gcc.override {
    name = "gnat";
    langCC = false;
    langC = true;
    langAda = true;
    profiledCompiler = false;
    inherit gnatboot;
    # We can't use the ppl stuff, because we would have
    # libstdc++ problems.
    cloogppl = null;
    ppl = null;
  });

  gnat46 = wrapGCC (gcc46.gcc.override {
    name = "gnat";
    langCC = false;
    langC = true;
    langAda = true;
    profiledCompiler = false;
    gnatboot = gnat45;
    # We can't use the ppl stuff, because we would have
    # libstdc++ problems.
    ppl = null;
    cloog = null;
  });

  gnatboot = wrapGCC (import ../development/compilers/gnatboot {
    inherit fetchurl stdenv;
  });

  gccgo = gccgo48;

  gccgo48 = wrapGCC (gcc48.gcc.override {
    name = "gccgo";
    langCC = true; #required for go.
    langC = true;
    langGo = true;
  });

  ghdl = wrapGCC (import ../development/compilers/gcc/4.3 {
    inherit stdenv fetchurl gmp mpfr noSysDirs gnat;
    texinfo = texinfo4;
    name = "ghdl";
    langVhdl = true;
    langCC = false;
    langC = false;
    profiledCompiler = false;
    enableMultilib = false;
  });

  ghdl_mcode = callPackage ../development/compilers/ghdl { };

  gcl = builderDefsPackage ../development/compilers/gcl {
    inherit mpfr m4 binutils fetchcvs emacs zlib which
      texinfo;
    gmp = gmp4;
    inherit (xlibs) libX11 xproto inputproto libXi
      libXext xextproto libXt libXaw libXmu;
    inherit stdenv;
    texLive = texLiveAggregationFun {
      paths = [
        texLive texLiveExtra
      ];
    };
  };

  jhc = callPackage ../development/compilers/jhc {
    inherit (haskellPackages_ghc763) ghc binary zlib utf8String readline fgl
      regexCompat HsSyck random;
  };

  gcc-arm-embedded-4_7 = callPackage_i686 ../development/compilers/gcc-arm-embedded {
    version = "4.7-2013q3-20130916";
    releaseType = "update";
    sha256 = "1bd9bi9q80xn2rpy0rn1vvj70rh15kb7dmah0qs4q2rv78fqj40d";
  };
  gcc-arm-embedded-4_8 = callPackage_i686 ../development/compilers/gcc-arm-embedded {
    version = "4.8-2014q1-20140314";
    releaseType = "update";
    sha256 = "ce92859550819d4a3d1a6e2672ea64882b30afa2c08cf67fa8e1d93788c2c577";
  };
  gcc-arm-embedded = gcc-arm-embedded-4_8;

  # Haskell and GHC

  # Import Haskell infrastructure.

  haskell = let pkgs_       = pkgs // { gmp = gmp.override { withStatic = true; }; };
                callPackage = newScope pkgs_;
                newScope    = extra: lib.callPackageWith (pkgs_ // pkgs_.xorg // extra);
            in callPackage ./haskell-defaults.nix { pkgs = pkgs_; inherit callPackage newScope; };

  # Available GHC versions.

  # For several compiler versions, we export a large set of Haskell-related
  # packages.

  # NOTE (recurseIntoAttrs): After discussion, we originally decided to
  # enable it for all GHC versions. However, this is getting too much,
  # particularly in connection with Hydra builds for all these packages.
  # So we enable it for selected versions only. We build all ghcs, though

  ghc = recurseIntoAttrs (lib.mapAttrs' (name: value:
    lib.nameValuePair (builtins.substring (builtins.stringLength "packages_") (builtins.stringLength name) name) value.ghc
  ) (lib.filterAttrs (name: value:
    builtins.substring 0 (builtins.stringLength "packages_") name == "packages_"
  ) haskell));

  haskellPackages = haskellPackages_ghc783;
  haskellPlatform = haskellPlatformPackages."2013_2_0_0";

  haskellPackages_ghc6104 = haskell.packages_ghc6104;
  haskellPackages_ghc6123 = haskell.packages_ghc6123;
  haskellPackages_ghc704  = haskell.packages_ghc704;
  haskellPackages_ghc722  = haskell.packages_ghc722;
  haskellPackages_ghc742  = haskell.packages_ghc742;
  haskellPackages_ghc763  = haskell.packages_ghc763;
  haskellPackages_ghc783_no_profiling = recurseIntoAttrs haskell.packages_ghc783.noProfiling;
  haskellPackages_ghc783_profiling    = recurseIntoAttrs haskell.packages_ghc783.profiling;
  haskellPackages_ghc783              = recurseIntoAttrs haskell.packages_ghc783.highPrio;
  haskellPackages_ghcHEAD = haskell.packages_ghcHEAD;

  haskellPlatformPackages = recurseIntoAttrs (import ../development/libraries/haskell/haskell-platform { inherit pkgs; });

  haxe = callPackage ../development/compilers/haxe { };

  hhvm = callPackage ../development/compilers/hhvm { };
  hiphopvm = hhvm; /* Compatibility alias */

  falcon = builderDefsPackage (import ../development/interpreters/falcon) {
    inherit cmake;
  };

  fsharp = callPackage ../development/compilers/fsharp {};

  go_1_0 = callPackage ../development/compilers/go { };

  go_1_1 =
    if stdenv.isDarwin then
      callPackage ../development/compilers/go/1.1-darwin.nix { }
    else
      callPackage ../development/compilers/go/1.1.nix { };

  go_1_2 = callPackage ../development/compilers/go/1.2.nix { };

  go_1_3 = callPackage ../development/compilers/go/1.3.nix { };

  go = go_1_3;

  gox = callPackage ../development/compilers/go/gox.nix { };

  gprolog = callPackage ../development/compilers/gprolog { };

  gwt240 = callPackage ../development/compilers/gwt/2.4.0.nix { };

  icedtea7_jdk = callPackage ../development/compilers/icedtea rec {
    jdk = openjdk;
    jdkPath = "${openjdk}/lib/openjdk";
  } // { outputs = [ "out" ]; };

  icedtea7_jre = (lib.setName "icedtea7-${lib.getVersion pkgs.icedtea7_jdk.jre}" (lib.addMetaAttrs
    { description = "Free Java runtime environment based on OpenJDK 7.0 and the IcedTea project"; }
    pkgs.icedtea7_jdk.jre)) // { outputs = [ "jre" ]; };

  icedtea7_web = callPackage ../development/compilers/icedtea-web {
    jdk = "${icedtea7_jdk}/lib/icedtea";
  };

  ikarus = callPackage ../development/compilers/ikarus { };

  hugs = callPackage ../development/compilers/hugs { };

  path64 = callPackage ../development/compilers/path64 { };

  openjdk =
    if stdenv.isDarwin then
      callPackage ../development/compilers/openjdk-darwin { }
    else
      let
        openjdkBootstrap = callPackage ../development/compilers/openjdk/bootstrap.nix { };
      in (callPackage ../development/compilers/openjdk {
        jdk = openjdkBootstrap;
      }) // { outputs = [ "out" ]; };

  # FIXME: Need a way to set per-output meta attributes.
  openjre = (lib.setName "openjre-${lib.getVersion pkgs.openjdk.jre}" (lib.addMetaAttrs
    { description = "The open-source Java Runtime Environment"; }
    pkgs.openjdk.jre)) // { outputs = [ "jre" ]; };

  jdk = if stdenv.isDarwin || stdenv.system == "i686-linux" || stdenv.system == "x86_64-linux"
    then pkgs.openjdk
    else pkgs.oraclejdk;
  jre = if stdenv.isDarwin || stdenv.system == "i686-linux" || stdenv.system == "x86_64-linux"
    then pkgs.openjre
    else pkgs.oraclejre;

  oraclejdk = pkgs.jdkdistro true false;

  oraclejdk7 = pkgs.oraclejdk7distro true false;

  oraclejdk8 = pkgs.oraclejdk8distro true false;

  oraclejre = lowPrio (pkgs.jdkdistro false false);

  oraclejre7 = lowPrio (pkgs.oraclejdk7distro false false);

  oraclejre8 = lowPrio (pkgs.oraclejdk8distro false false);

  jrePlugin = lowPrio (pkgs.jdkdistro false true);

  supportsJDK =
    system == "i686-linux" ||
    system == "x86_64-linux";

  jdkdistro = installjdk: pluginSupport:
    assert supportsJDK;
    (if pluginSupport then appendToName "with-plugin" else x: x)
      (callPackage ../development/compilers/oraclejdk/jdk6-linux.nix { });

  oraclejdk7distro = installjdk: pluginSupport:
    assert supportsJDK;
    (if pluginSupport then appendToName "with-plugin" else x: x)
      (callPackage ../development/compilers/oraclejdk/jdk7-linux.nix { inherit installjdk; });

  oraclejdk8distro = installjdk: pluginSupport:
    assert supportsJDK;
    (if pluginSupport then appendToName "with-plugin" else x: x)
      (callPackage ../development/compilers/oraclejdk/jdk8-linux.nix { inherit installjdk; });

  jikes = callPackage ../development/compilers/jikes { };

  juliaGit = callPackage ../development/compilers/julia/git-20131013.nix {
    liblapack = liblapack.override {shared = true;};
    llvm = llvm_33;
  };
  julia021 = callPackage ../development/compilers/julia/0.2.1.nix {
    liblapack = liblapack.override {shared = true;};
    llvm = llvm_33;
  };
  julia = julia021;

  lazarus = builderDefsPackage (import ../development/compilers/fpc/lazarus.nix) {
    inherit makeWrapper gtk glib pango atk gdk_pixbuf;
    inherit (xlibs) libXi inputproto libX11 xproto libXext xextproto;
    fpc = fpc;
  };

  lessc = callPackage ../development/compilers/lessc { };

  llvm = llvmPackages.llvm;

  llvm_34 = llvmPackages_34.llvm;
  llvm_33 = llvm_v ../development/compilers/llvm/3.3/llvm.nix;

  llvm_v = path: callPackage path {
    stdenv = if stdenv.isDarwin then stdenvApple else stdenv;
  };

  llvmPackages = if !stdenv.isDarwin then llvmPackages_34 else llvmPackages_34 // {
    # until someone solves build problems with _34
    llvm = llvm_33;
    clang = clang_33;
  };

  llvmPackages_34 = recurseIntoAttrs (import ../development/compilers/llvm/3.4 {
    inherit stdenv newScope fetchurl;
    isl = isl_0_12;
  });
  llvmPackagesSelf = import ../development/compilers/llvm/3.4 { inherit newScope fetchurl; isl = isl_0_12; stdenv = libcxxStdenv; };

  mentorToolchains = recurseIntoAttrs (
    callPackage_i686 ../development/compilers/mentor {}
  );

  mercury = callPackage ../development/compilers/mercury { };

  mitscheme = callPackage ../development/compilers/mit-scheme { };

  mlton = callPackage ../development/compilers/mlton { };

  mono = callPackage ../development/compilers/mono {
    inherit (xlibs) libX11;
  };

  monoDLLFixer = callPackage ../build-support/mono-dll-fixer { };

  mozart = callPackage ../development/compilers/mozart { };

  neko = callPackage ../development/compilers/neko { };

  nasm = callPackage ../development/compilers/nasm { };

  nvidia_cg_toolkit = callPackage ../development/compilers/nvidia-cg-toolkit { };

  ocaml = ocamlPackages.ocaml;

  ocaml_3_08_0 = callPackage ../development/compilers/ocaml/3.08.0.nix { };

  ocaml_3_10_0 = callPackage ../development/compilers/ocaml/3.10.0.nix { };

  ocaml_3_11_2 = callPackage ../development/compilers/ocaml/3.11.2.nix { };

  ocaml_3_12_1 = callPackage ../development/compilers/ocaml/3.12.1.nix { };

  ocaml_4_00_1 = callPackage ../development/compilers/ocaml/4.00.1.nix { };

  ocaml_4_01_0 = callPackage ../development/compilers/ocaml/4.01.0.nix { };

  orc = callPackage ../development/compilers/orc { };

  metaocaml_3_09 = callPackage ../development/compilers/ocaml/metaocaml-3.09.nix { };

  ber_metaocaml_003 = callPackage ../development/compilers/ocaml/ber-metaocaml-003.nix { };

  mkOcamlPackages = ocaml: self: let callPackage = newScope self; in rec {
    inherit ocaml;

    camlidl = callPackage ../development/tools/ocaml/camlidl { };

    camlp5_5_strict = callPackage ../development/tools/ocaml/camlp5/5.15.nix { };

    camlp5_5_transitional = callPackage ../development/tools/ocaml/camlp5/5.15.nix {
      transitional = true;
    };

    camlp5_6_strict = callPackage ../development/tools/ocaml/camlp5 { };

    camlp5_6_transitional = callPackage ../development/tools/ocaml/camlp5 {
      transitional = true;
    };

    camlp5_strict = camlp5_6_strict;

    camlp5_transitional = camlp5_6_transitional;

    camlzip = callPackage ../development/ocaml-modules/camlzip { };

    camomile_0_8_2 = callPackage ../development/ocaml-modules/camomile/0.8.2.nix { };
    camomile = callPackage ../development/ocaml-modules/camomile { };

    camlimages = callPackage ../development/ocaml-modules/camlimages {
      libpng = libpng12;
      giflib = giflib_4_1;
    };

    biniou = callPackage ../development/ocaml-modules/biniou { };

    ocaml_cairo = callPackage ../development/ocaml-modules/ocaml-cairo { };

    cppo = callPackage ../development/tools/ocaml/cppo { };

    cryptokit = callPackage ../development/ocaml-modules/cryptokit { };

    deriving = callPackage ../development/tools/ocaml/deriving { };

    easy-format = callPackage ../development/ocaml-modules/easy-format { };

    findlib = callPackage ../development/tools/ocaml/findlib { };

    dypgen = callPackage ../development/ocaml-modules/dypgen { };

    patoline = callPackage ../tools/typesetting/patoline { };

    gmetadom = callPackage ../development/ocaml-modules/gmetadom { };

    lablgl = callPackage ../development/ocaml-modules/lablgl { };

    lablgtk = callPackage ../development/ocaml-modules/lablgtk {
      inherit (gnome) libgnomecanvas libglade gtksourceview;
    };

    lablgtkmathview = callPackage ../development/ocaml-modules/lablgtkmathview {
      gtkmathview = callPackage ../development/libraries/gtkmathview { };
    };

    menhir = callPackage ../development/ocaml-modules/menhir { };

    merlin = callPackage ../development/tools/ocaml/merlin { };

    mldonkey = callPackage ../applications/networking/p2p/mldonkey { };

    mlgmp =  callPackage ../development/ocaml-modules/mlgmp { };

    ocaml_batteries = callPackage ../development/ocaml-modules/batteries { };

    ocaml_cryptgps = callPackage ../development/ocaml-modules/cryptgps { };

    ocaml_data_notation = callPackage ../development/ocaml-modules/odn { };

    ocaml_expat = callPackage ../development/ocaml-modules/expat { };

    ocamlgraph = callPackage ../development/ocaml-modules/ocamlgraph { };

    ocaml_http = callPackage ../development/ocaml-modules/http { };

    ocamlify = callPackage ../development/tools/ocaml/ocamlify { };

    ocaml_lwt = callPackage ../development/ocaml-modules/lwt { };

    ocamlmod = callPackage ../development/tools/ocaml/ocamlmod { };

    ocaml_mysql = callPackage ../development/ocaml-modules/mysql { };

    ocamlnet = callPackage ../development/ocaml-modules/ocamlnet { };

    ocaml_oasis = callPackage ../development/tools/ocaml/oasis { };

    ocaml_pcre = callPackage ../development/ocaml-modules/pcre {
      inherit pcre;
    };

    ocaml_react = callPackage ../development/ocaml-modules/react { };

    ocamlsdl= callPackage ../development/ocaml-modules/ocamlsdl { };

    ocaml_sqlite3 = callPackage ../development/ocaml-modules/sqlite3 { };

    ocaml_ssl = callPackage ../development/ocaml-modules/ssl { };

    ounit = callPackage ../development/ocaml-modules/ounit { };

    ulex = callPackage ../development/ocaml-modules/ulex { };

    ulex08 = callPackage ../development/ocaml-modules/ulex/0.8 {
      camlp5 = camlp5_transitional;
    };

    ocaml_typeconv = callPackage ../development/ocaml-modules/typeconv { };

    ocaml_typeconv_3_0_5 = callPackage ../development/ocaml-modules/typeconv/3.0.5.nix { };

    ocaml_sexplib = callPackage ../development/ocaml-modules/sexplib { };

    ocaml_extlib = callPackage ../development/ocaml-modules/extlib { };

    pycaml = callPackage ../development/ocaml-modules/pycaml { };

    opam_1_0_0 = callPackage ../development/tools/ocaml/opam/1.0.0.nix { };
    opam_1_1 = callPackage ../development/tools/ocaml/opam/1.1.nix { };
    opam = opam_1_1;

    yojson = callPackage ../development/ocaml-modules/yojson { };

    zarith = callPackage ../development/ocaml-modules/zarith { };
  };

  ocamlPackages = recurseIntoAttrs ocamlPackages_4_01_0;
  ocamlPackages_3_10_0 = mkOcamlPackages ocaml_3_10_0 pkgs.ocamlPackages_3_10_0;
  ocamlPackages_3_11_2 = mkOcamlPackages ocaml_3_11_2 pkgs.ocamlPackages_3_11_2;
  ocamlPackages_3_12_1 = mkOcamlPackages ocaml_3_12_1 pkgs.ocamlPackages_3_12_1;
  ocamlPackages_4_00_1 = mkOcamlPackages ocaml_4_00_1 pkgs.ocamlPackages_4_00_1;
  ocamlPackages_4_01_0 = mkOcamlPackages ocaml_4_01_0 pkgs.ocamlPackages_4_01_0;
  ocamlPackages_latest = ocamlPackages_4_01_0;

  ocaml_make = callPackage ../development/ocaml-modules/ocamlmake { };

  opa = let callPackage = newScope pkgs.ocamlPackages_4_00_1; in callPackage ../development/compilers/opa { };

  ocamlnat = let callPackage = newScope pkgs.ocamlPackages_3_12_1; in callPackage ../development/ocaml-modules/ocamlnat { };

  qcmm = callPackage ../development/compilers/qcmm {
    lua   = lua4;
    ocaml = ocaml_3_08_0;
  };

  roadsend = callPackage ../development/compilers/roadsend { };

  rustc       = callPackage ../development/compilers/rustc/0.11.nix {};
  rustcMaster = callPackage ../development/compilers/rustc/head.nix {};

  rust = rustc;


  sbclBootstrap = callPackage ../development/compilers/sbcl/bootstrap.nix {};
  sbcl = callPackage ../development/compilers/sbcl {
    clisp = clisp;
  };

  scala_2_9 = callPackage ../development/compilers/scala/2.9.nix { };
  scala_2_10 = callPackage ../development/compilers/scala/2.10.nix { };
  scala_2_11 = callPackage ../development/compilers/scala { };
  scala = scala_2_11;

  sdcc = callPackage ../development/compilers/sdcc { };

  smlnjBootstrap = callPackage ../development/compilers/smlnj/bootstrap.nix { };
  smlnj = callPackage_i686 ../development/compilers/smlnj { };

  stalin = callPackage ../development/compilers/stalin { };

  strategoPackages = recurseIntoAttrs strategoPackages018;

  strategoPackages016 = callPackage ../development/compilers/strategoxt/0.16.nix {
    stdenv = overrideInStdenv stdenv [gnumake380];
  };

  strategoPackages017 = callPackage ../development/compilers/strategoxt/0.17.nix {
    readline = readline5;
  };

  strategoPackages018 = callPackage ../development/compilers/strategoxt/0.18.nix {
    readline = readline5;
  };

  metaBuildEnv = callPackage ../development/compilers/meta-environment/meta-build-env { };

  swiProlog = callPackage ../development/compilers/swi-prolog { };

  tbb = callPackage ../development/libraries/tbb { };

  tinycc = callPackage ../development/compilers/tinycc { };

  urweb = callPackage ../development/compilers/urweb { };

  vala = callPackage ../development/compilers/vala/default.nix { };

  visualcpp = callPackage ../development/compilers/visual-c++ { };

  vs90wrapper = callPackage ../development/compilers/vs90wrapper { };

  webdsl = callPackage ../development/compilers/webdsl { };

  win32hello = callPackage ../development/compilers/visual-c++/test { };

  wrapGCCWith = gccWrapper: glibc: baseGCC: gccWrapper {
    nativeTools = stdenv ? gcc && stdenv.gcc.nativeTools;
    nativeLibc = stdenv ? gcc && stdenv.gcc.nativeLibc;
    nativePrefix = if stdenv ? gcc then stdenv.gcc.nativePrefix else "";
    gcc = baseGCC;
    libc = glibc;
    shell = bash;
    inherit stdenv binutils coreutils zlib;
  };

  wrapClangWith = clangWrapper: glibc: baseClang: clangWrapper {
    nativeTools = stdenv.gcc.nativeTools or false;
    nativeLibc = stdenv.gcc.nativeLibc or false;
    nativePrefix = stdenv.gcc.nativePrefix or "";
    clang = baseClang;
    libc = glibc;
    shell = bash;
    binutils = stdenv.gcc.binutils;
    inherit stdenv coreutils zlib;
  };

  wrapClang = wrapClangWith (makeOverridable (import ../build-support/clang-wrapper)) glibc;

  wrapGCC = wrapGCCWith (makeOverridable (import ../build-support/gcc-wrapper)) glibc;

  wrapGCCCross =
    {gcc, libc, binutils, cross, shell ? "", name ? "gcc-cross-wrapper"}:

    forceNativeDrv (import ../build-support/gcc-cross-wrapper {
      nativeTools = false;
      nativeLibc = false;
      noLibc = (libc == null);
      inherit stdenv gcc binutils libc shell name cross;
    });

  # prolog
  yap = callPackage ../development/compilers/yap { };

  yasm = callPackage ../development/compilers/yasm { };


  ### DEVELOPMENT / INTERPRETERS

  acl2 = builderDefsPackage ../development/interpreters/acl2 {
    inherit sbcl;
  };

  angelscript = callPackage ../development/interpreters/angelscript {};

  clisp = callPackage ../development/interpreters/clisp { };

  # compatibility issues in 2.47 - at list 2.44.1 is known good
  # for sbcl bootstrap
  clisp_2_44_1 = callPackage ../development/interpreters/clisp/2.44.1.nix {
    libsigsegv = libsigsegv_25;
  };

  clojure = callPackage ../development/interpreters/clojure { };

  clooj = callPackage ../development/interpreters/clojure/clooj.nix { };

  erlangR14 = callPackage ../development/interpreters/erlang/R14.nix { };
  erlangR15 = callPackage ../development/interpreters/erlang/R15.nix { };
  erlangR16 = callPackage ../development/interpreters/erlang/R16.nix { };
  erlangR17 = callPackage ../development/interpreters/erlang/R17.nix { };
  erlang = erlangR17;

  rebar = callPackage ../development/tools/build-managers/rebar { };

  elixir = callPackage ../development/interpreters/elixir { };

  groovy = callPackage ../development/interpreters/groovy { };

  guile_1_8 = callPackage ../development/interpreters/guile/1.8.nix { };

  guile_2_0 = callPackage ../development/interpreters/guile { };

  guile = guile_2_0;

  hadoop = callPackage ../applications/networking/cluster/hadoop { };

  io = callPackage ../development/interpreters/io { };

  j = callPackage ../development/interpreters/j {};

  jmeter = callPackage ../applications/networking/jmeter {};

  davmail = callPackage ../applications/networking/davmail {};

  lxappearance = callPackage ../applications/misc/lxappearance {};

  kona = callPackage ../development/interpreters/kona {};

  love = callPackage ../development/interpreters/love {lua=lua5;};
  love_luajit = callPackage ../development/interpreters/love {lua=luajit;};
  love_0_9 = callPackage ../development/interpreters/love/0.9.nix { };

  lua4 = callPackage ../development/interpreters/lua-4 { };
  lua5_0 = callPackage ../development/interpreters/lua-5/5.0.3.nix { };
  lua5_1 = callPackage ../development/interpreters/lua-5/5.1.nix { };
  lua5_2 = callPackage ../development/interpreters/lua-5/5.2.nix { };
  lua5_2_compat = callPackage ../development/interpreters/lua-5/5.2.nix {
    compat = true;
  };
  lua5 = lua5_1;
  lua = lua5;

  lua5_sockets = callPackage ../development/interpreters/lua-5/sockets.nix {};
  lua5_expat = callPackage ../development/interpreters/lua-5/expat.nix {};
  lua5_filesystem = callPackage ../development/interpreters/lua-5/filesystem.nix {};
  lua5_sec = callPackage ../development/interpreters/lua-5/sec.nix {};

  luarocks = callPackage ../development/tools/misc/luarocks {
     lua = lua5;
  };

  luajit = callPackage ../development/interpreters/luajit {};

  lush2 = callPackage ../development/interpreters/lush {};

  maude = callPackage ../development/interpreters/maude {
    bison = bison2;
    flex = flex_2_5_35;
  };

  mesos = callPackage ../applications/networking/cluster/mesos {
    sasl = cyrus_sasl;
    automake = automake114x;
    inherit (pythonPackages) python boto setuptools distutils-cfg wrapPython;
    pythonProtobuf = pythonPackages.protobuf;
  };

  octave = callPackage ../development/interpreters/octave {
    fltk = fltk13;
    qt = null;
    ghostscript = null;
    llvm = null;
    hdf5 = null;
    glpk = null;
    suitesparse = null;
    openjdk = null;
    gnuplot = null;
    readline = readline63;
  };
  octaveFull = (lowPrio (callPackage ../development/interpreters/octave {
    fltk = fltk13;
    qt = qt4;
  }));

  # mercurial (hg) bleeding edge version
  octaveHG = callPackage ../development/interpreters/octave/hg.nix { };

  ocropus = callPackage ../applications/misc/ocropus { };

  perl58 = callPackage ../development/interpreters/perl/5.8 {
    impureLibcPath = if stdenv.isLinux then null else "/usr";
  };

  perl510 = callPackage ../development/interpreters/perl/5.10 { };

  perl514 = callPackage ../development/interpreters/perl/5.14 { };

  perl516 = callPackage ../development/interpreters/perl/5.16 {
    fetchurl = fetchurlBoot;
  };

  perl520 = callPackage ../development/interpreters/perl/5.20 { };

  perl = if system != "i686-cygwin" then perl516 else sysPerl;

  php = php54;

  phpPackages = recurseIntoAttrs (import ./php-packages.nix {
    inherit php pkgs;
  });

  php53 = callPackage ../development/interpreters/php/5.3.nix { };

  php_fpm53 = callPackage ../development/interpreters/php/5.3.nix {
    config = config // {
      php = (config.php or {}) // {
        fpm = true;
        apxs2 = false;
      };
    };
  };

  php54 = callPackage ../development/interpreters/php/5.4.nix { };

  picolisp = callPackage ../development/interpreters/picolisp {};

  pltScheme = racket; # just to be sure

  polyml = callPackage ../development/compilers/polyml { };

  pure = callPackage ../development/interpreters/pure {
    llvm = llvm_33 ;
  };

  python = python2;
  python2 = python27;
  python3 = python34;

  # pythonPackages further below, but assigned here because they need to be in sync
  pythonPackages = python2Packages;
  python2Packages = python27Packages;
  python3Packages = python34Packages;

  pythonFull = python2Full;
  python2Full = python27Full;

  python26 = callPackage ../development/interpreters/python/2.6 { db = db47; };
  python27 = callPackage ../development/interpreters/python/2.7 { };
  python32 = callPackage ../development/interpreters/python/3.2 { };
  python33 = callPackage ../development/interpreters/python/3.3 { };
  python34 = hiPrio (callPackage ../development/interpreters/python/3.4 { });

  pypy = callPackage ../development/interpreters/pypy/2.3 { };

  python26Full = callPackage ../development/interpreters/python/wrapper.nix {
    extraLibs = [];
    postBuild = "";
    python = python26;
    inherit (python26Packages) recursivePthLoader;
  };
  python27Full = callPackage ../development/interpreters/python/wrapper.nix {
    extraLibs = [];
    postBuild = "";
    python = python27;
    inherit (python27Packages) recursivePthLoader;
  };

  pythonDocs = recurseIntoAttrs (import ../development/interpreters/python/docs {
    inherit stdenv fetchurl lib;
  });

  pythonLinkmeWrapper = callPackage ../development/interpreters/python/python-linkme-wrapper.nix { };

  pypi2nix = python27Packages.pypi2nix;

  pyrex = pyrex095;

  pyrex095 = callPackage ../development/interpreters/pyrex/0.9.5.nix { };

  pyrex096 = callPackage ../development/interpreters/pyrex/0.9.6.nix { };

  qi = callPackage ../development/compilers/qi { };

  racket = callPackage ../development/interpreters/racket { };

  rakudo = callPackage ../development/interpreters/rakudo { };

  rascal = callPackage ../development/interpreters/rascal { };

  regina = callPackage ../development/interpreters/regina { };

  renpy = callPackage ../development/interpreters/renpy {
    wrapPython = pythonPackages.wrapPython;
  };

  ruby18 = callPackage ../development/interpreters/ruby/ruby-18.nix { };
  ruby19 = callPackage ../development/interpreters/ruby/ruby-19.nix { };
  ruby2 = lowPrio (callPackage ../development/interpreters/ruby/ruby-2.0.nix { });

  ruby = ruby19;

  rubyLibs = recurseIntoAttrs (callPackage ../development/interpreters/ruby/libs.nix { });

  rake = rubyLibs.rake;

  rubySqlite3 = callPackage ../development/ruby-modules/sqlite3 { };

  rubygemsFun = ruby: builderDefsPackage (import ../development/interpreters/ruby/rubygems.nix) {
    inherit ruby makeWrapper;
  };
  rubygems = hiPrio (rubygemsFun ruby);

  rq = callPackage ../applications/networking/cluster/rq { };

  scsh = callPackage ../development/interpreters/scsh { };

  scheme48 = callPackage ../development/interpreters/scheme48 { };

  spark = callPackage ../applications/networking/cluster/spark { };

  spidermonkey = callPackage ../development/interpreters/spidermonkey { };
  spidermonkey_1_8_0rc1 = callPackage ../development/interpreters/spidermonkey/1.8.0-rc1.nix { };
  spidermonkey_185 = callPackage ../development/interpreters/spidermonkey/185-1.0.0.nix { };
  spidermonkey_17 = callPackage ../development/interpreters/spidermonkey/17.0.nix { };
  spidermonkey_24 = callPackage ../development/interpreters/spidermonkey/24.2.nix { };

  supercollider = callPackage ../development/interpreters/supercollider {
    qt = qt4;
    fftw = fftwSinglePrec;
  };

  supercollider_scel = supercollider.override { useSCEL = true; };

  sysPerl = callPackage ../development/interpreters/perl/sys-perl { };

  tcl = callPackage ../development/interpreters/tcl { };

  xulrunner = callPackage ../development/interpreters/xulrunner {
    inherit (gnome) libIDL;
    inherit (pythonPackages) pysqlite;
  };


  ### DEVELOPMENT / MISC

  amdadlsdk = callPackage ../development/misc/amdadl-sdk { };

  amdappsdk26 = callPackage ../development/misc/amdapp-sdk {
    version = "2.6";
  };

  amdappsdk27 = callPackage ../development/misc/amdapp-sdk {
    version = "2.7";
  };

  amdappsdk28 = callPackage ../development/misc/amdapp-sdk {
    version = "2.8";
  };

  amdappsdk = amdappsdk28;

  amdappsdkFull = callPackage ../development/misc/amdapp-sdk {
    version = "2.8";
    samples = true;
  };

  avrgcclibc = callPackage ../development/misc/avr-gcc-with-avr-libc {
    gcc = gcc46;
    stdenv = overrideGCC stdenv gcc46;
  };

  avr8burnomat = callPackage ../development/misc/avr8-burn-omat { };

  sourceFromHead = import ../build-support/source-from-head-fun.nix {
    inherit config;
  };

  ecj = callPackage ../development/eclipse/ecj { };

  jdtsdk = callPackage ../development/eclipse/jdt-sdk { };

  jruby165 = callPackage ../development/interpreters/jruby { };

  guileCairo = callPackage ../development/guile-modules/guile-cairo { };

  guileGnome = callPackage ../development/guile-modules/guile-gnome {
    gconf = gnome.GConf;
    inherit (gnome) gnome_vfs libglade libgnome libgnomecanvas libgnomeui;
  };

  guile_lib = callPackage ../development/guile-modules/guile-lib { };

  guile_ncurses = callPackage ../development/guile-modules/guile-ncurses { };

  guile-xcb = callPackage ../development/guile-modules/guile-xcb { };

  pharo-vm = callPackage_i686 ../development/pharo/vm { };

  srecord = callPackage ../development/tools/misc/srecord { };

  windowssdk = (
    import ../development/misc/windows-sdk {
      inherit fetchurl stdenv cabextract;
    });


  ### DEVELOPMENT / TOOLS

  ansible = callPackage ../tools/system/ansible { };

  antlr = callPackage ../development/tools/parsing/antlr/2.7.7.nix { };

  antlr3 = callPackage ../development/tools/parsing/antlr { };

  ant = apacheAnt;

  apacheAnt = callPackage ../development/tools/build-managers/apache-ant { };

  astyle = callPackage ../development/tools/misc/astyle { };

  autobuild = callPackage ../development/tools/misc/autobuild { };

  autoconf = callPackage ../development/tools/misc/autoconf { };

  autoconf213 = callPackage ../development/tools/misc/autoconf/2.13.nix { };

  autocutsel = callPackage ../tools/X11/autocutsel{ };

  automake = automake112x;

  automake111x = callPackage ../development/tools/misc/automake/automake-1.11.x.nix { };

  automake112x = callPackage ../development/tools/misc/automake/automake-1.12.x.nix { };

  automake113x = callPackage ../development/tools/misc/automake/automake-1.13.x.nix { };

  automake114x = callPackage ../development/tools/misc/automake/automake-1.14.x.nix { };

  automoc4 = callPackage ../development/tools/misc/automoc4 { };

  avrdude = callPackage ../development/tools/misc/avrdude { };

  avarice = callPackage ../development/tools/misc/avarice { };

  babeltrace = callPackage ../development/tools/misc/babeltrace { };

  bam = callPackage ../development/tools/build-managers/bam {};

  binutils = callPackage ../development/tools/misc/binutils {
    inherit noSysDirs;
  };

  binutils_nogold = lowPrio (callPackage ../development/tools/misc/binutils {
    inherit noSysDirs;
    gold = false;
  });

  binutilsCross =
    if crossSystem != null && crossSystem.libc == "libSystem" then darwin.cctools
    else lowPrio (forceNativeDrv (import ../development/tools/misc/binutils {
      inherit stdenv fetchurl zlib bison;
      noSysDirs = true;
      cross = assert crossSystem != null; crossSystem;
    }));

  bison2 = callPackage ../development/tools/parsing/bison/2.x.nix { };
  bison3 = callPackage ../development/tools/parsing/bison/3.x.nix { };
  bison = bison3;

  buildbot = callPackage ../development/tools/build-managers/buildbot {
    inherit (pythonPackages) twisted jinja2 sqlalchemy sqlalchemy_migrate;
    dateutil = pythonPackages.dateutil_1_5;
  };

  buildbotSlave = callPackage ../development/tools/build-managers/buildbot-slave {
    inherit (pythonPackages) twisted;
  };

  byacc = callPackage ../development/tools/parsing/byacc { };

  casperjs = callPackage ../development/tools/casperjs { };

  cbrowser = callPackage ../development/tools/misc/cbrowser { };

  ccache = callPackage ../development/tools/misc/ccache { };

  # Wrapper that works as gcc or g++
  # It can be used by setting in nixpkgs config like this, for example:
  #    replaceStdenv = { pkgs }: pkgs.ccacheStdenv;
  # But if you build in chroot, you should have that path in chroot
  # If instantiated directly, it will use the HOME/.ccache as cache directory.
  # You can use an override in packageOverrides to set extraConfig:
  #    packageOverrides = pkgs: {
  #     ccacheWrapper = pkgs.ccacheWrapper.override {
  #       extraConfig = ''
  #         CCACHE_COMPRESS=1
  #         CCACHE_DIR=/bin/.ccache
  #       '';
  #     };
  #
  ccacheWrapper = makeOverridable ({ extraConfig ? "" }:
     wrapGCC (ccache.links extraConfig)) {};
  ccacheStdenv = lowPrio (overrideGCC stdenv ccacheWrapper);

  cccc = callPackage ../development/tools/analysis/cccc { };

  cgdb = callPackage ../development/tools/misc/cgdb { };

  chromedriver = callPackage ../development/tools/selenium/chromedriver { gconf = gnome.GConf; };

  chrpath = callPackage ../development/tools/misc/chrpath { };

  "cl-launch" = callPackage ../development/tools/misc/cl-launch {};

  complexity = callPackage ../development/tools/misc/complexity { };

  ctags = callPackage ../development/tools/misc/ctags { };

  ctagsWrapped = import ../development/tools/misc/ctags/wrapped.nix {
    inherit pkgs ctags writeScriptBin;
  };

  cmake = callPackage ../development/tools/build-managers/cmake { };

  cmake264 = callPackage ../development/tools/build-managers/cmake/264.nix { };

  cmakeCurses = cmake.override { useNcurses = true; };

  cmakeWithGui = cmakeCurses.override { useQt4 = true; };

  coccinelle = callPackage ../development/tools/misc/coccinelle { };

  framac = callPackage ../development/tools/analysis/frama-c { };

  cppi = callPackage ../development/tools/misc/cppi { };

  cproto = callPackage ../development/tools/misc/cproto { };

  cflow = callPackage ../development/tools/misc/cflow { };

  cov-build = callPackage ../development/tools/analysis/cov-build {};

  cppcheck = callPackage ../development/tools/analysis/cppcheck { };

  cscope = callPackage ../development/tools/misc/cscope { };

  csslint = callPackage ../development/web/csslint { };

  libcxx = callPackage ../development/libraries/libc++ { stdenv = pkgs.clangStdenv; };
  libcxxabi = callPackage ../development/libraries/libc++abi { stdenv = pkgs.clangStdenv; };

  libsigrok = callPackage ../development/tools/libsigrok { };

  libsigrokdecode = callPackage ../development/tools/libsigrokdecode { };

  dejagnu = callPackage ../development/tools/misc/dejagnu { };

  dfeet = callPackage ../development/tools/misc/d-feet {
    inherit (pythonPackages) pep8;
  };

  dfu-programmer = callPackage ../development/tools/misc/dfu-programmer { };

  ddd = callPackage ../development/tools/misc/ddd { };

  distcc = callPackage ../development/tools/misc/distcc { };

  # distccWrapper: wrapper that works as gcc or g++
  # It can be used by setting in nixpkgs config like this, for example:
  #    replaceStdenv = { pkgs }: pkgs.distccStdenv;
  # But if you build in chroot, a default 'nix' will create
  # a new net namespace, and won't have network access.
  # You can use an override in packageOverrides to set extraConfig:
  #    packageOverrides = pkgs: {
  #     distccWrapper = pkgs.distccWrapper.override {
  #       extraConfig = ''
  #         DISTCC_HOSTS="myhost1 myhost2"
  #       '';
  #     };
  #
  distccWrapper = makeOverridable ({ extraConfig ? "" }:
     wrapGCC (distcc.links extraConfig)) {};
  distccStdenv = lowPrio (overrideGCC stdenv distccWrapper);

  distccMasquerade = callPackage ../development/tools/misc/distcc/masq.nix {
    gccRaw = gcc.gcc;
    binutils = binutils;
  };

  docutils = builderDefsPackage (import ../development/tools/documentation/docutils) {
    inherit python pil makeWrapper;
  };

  doxygen = callPackage ../development/tools/documentation/doxygen {
    qt4 = null;
  };

  doxygen_gui = lowPrio (doxygen.override { inherit qt4; });

  drush = callPackage ../development/tools/misc/drush { };

  eggdbus = callPackage ../development/tools/misc/eggdbus { };

  elfutils = callPackage ../development/tools/misc/elfutils { };

  epm = callPackage ../development/tools/misc/epm { };

  emma = callPackage ../development/tools/analysis/emma { };

  findbugs = callPackage ../development/tools/analysis/findbugs { };

  pmd = callPackage ../development/tools/analysis/pmd { };

  jdepend = callPackage ../development/tools/analysis/jdepend { };

  checkstyle = callPackage ../development/tools/analysis/checkstyle { };

  flex_2_5_35 = callPackage ../development/tools/parsing/flex/2.5.35.nix { };
  flex_2_5_39 = callPackage ../development/tools/parsing/flex/2.5.39.nix { };
  flex = flex_2_5_39;

  m4 = gnum4;

  global = callPackage ../development/tools/misc/global { };

  gnome_doc_utils = callPackage ../development/tools/documentation/gnome-doc-utils {};

  gnum4 = callPackage ../development/tools/misc/gnum4 { };

  gnumake380 = callPackage ../development/tools/build-managers/gnumake/3.80 { };
  gnumake381 = callPackage ../development/tools/build-managers/gnumake/3.81 { };
  gnumake382 = callPackage ../development/tools/build-managers/gnumake/3.82 { };
  gnumake40  = callPackage ../development/tools/build-managers/gnumake/4.0  { };
  gnumake = gnumake382;

  gob2 = callPackage ../development/tools/misc/gob2 { };

  gradle = callPackage ../development/tools/build-managers/gradle { };

  gperf = callPackage ../development/tools/misc/gperf { };

  gtk_doc = callPackage ../development/tools/documentation/gtk-doc { };

  gtkdialog = callPackage ../development/tools/misc/gtkdialog { };

  guileLint = callPackage ../development/tools/guile/guile-lint { };

  gwrap = callPackage ../development/tools/guile/g-wrap { };

  help2man = callPackage ../development/tools/misc/help2man {
    inherit (perlPackages) LocaleGettext;
  };

  hyenae = callPackage ../tools/networking/hyenae { };

  ibus = callPackage ../development/libraries/ibus { };

  iconnamingutils = callPackage ../development/tools/misc/icon-naming-utils {
    inherit (perlPackages) XMLSimple;
  };

  indent = callPackage ../development/tools/misc/indent { };

  ino = callPackage ../development/arduino/ino { };

  inotifyTools = callPackage ../development/tools/misc/inotify-tools { };

  intel-gpu-tools = callPackage ../development/tools/misc/intel-gpu-tools {
    inherit (xorg) libpciaccess dri2proto libX11 libXext libXv libXrandr;
  };

  ired = callPackage ../development/tools/analysis/radare/ired.nix { };

  itstool = callPackage ../development/tools/misc/itstool { };

  jam = callPackage ../development/tools/build-managers/jam { };

  jikespg = callPackage ../development/tools/parsing/jikespg { };

  jenkins = callPackage ../development/tools/continuous-integration/jenkins { };

  lcov = callPackage ../development/tools/analysis/lcov { };

  leiningen = callPackage ../development/tools/build-managers/leiningen { };

  libtool = libtool_2;

  libtool_1_5 = callPackage ../development/tools/misc/libtool { };

  libtool_2 = callPackage ../development/tools/misc/libtool/libtool2.nix { };

  lsof = callPackage ../development/tools/misc/lsof { };

  ltrace = callPackage ../development/tools/misc/ltrace { };

  lttng-tools = callPackage ../development/tools/misc/lttng-tools { };

  lttng-ust = callPackage ../development/tools/misc/lttng-ust { };

  lttv = callPackage ../development/tools/misc/lttv { };

  mk = callPackage ../development/tools/build-managers/mk { };

  neoload = callPackage ../development/tools/neoload {
    licenseAccepted = (config.neoload.accept_license or false);
  };

  ninja = callPackage ../development/tools/build-managers/ninja { };

  node_webkit = callPackage ../development/tools/node-webkit {
    gconf = pkgs.gnome.GConf;
  };

  noweb = callPackage ../development/tools/literate-programming/noweb { };

  omake = callPackage ../development/tools/ocaml/omake { };
  omake_rc1 = callPackage ../development/tools/ocaml/omake/0.9.8.6-rc1.nix { };

  opengrok = callPackage ../development/tools/misc/opengrok { };

  openocd = callPackage ../development/tools/misc/openocd { };

  oprofile = callPackage ../development/tools/profiling/oprofile { };

  patchelf = callPackage ../development/tools/misc/patchelf { };

  peg = callPackage ../development/tools/parsing/peg { };

  phantomjs = callPackage ../development/tools/phantomjs {
    stdenv = if stdenv.isDarwin
      then overrideGCC stdenv gccApple
      else stdenv;
  };

  pmccabe = callPackage ../development/tools/misc/pmccabe { };

  /* Make pkgconfig always return a nativeDrv, never a proper crossDrv,
     because most usage of pkgconfig as buildInput (inheritance of
     pre-cross nixpkgs) means using it using as nativeBuildInput
     cross_renaming: we should make all programs use pkgconfig as
     nativeBuildInput after the renaming.
     */
  pkgconfig = forceNativeDrv (callPackage ../development/tools/misc/pkgconfig { });
  pkgconfigUpstream = lowPrio (pkgconfig.override { vanilla = true; });

  prelink = callPackage ../development/tools/misc/prelink { };

  premake3 = callPackage ../development/tools/misc/premake/3.nix { };

  premake4 = callPackage ../development/tools/misc/premake { };

  premake = premake4;

  pstack = callPackage ../development/tools/misc/gdb/pstack.nix { };

  radare = callPackage ../development/tools/analysis/radare {
    inherit (gnome) vte;
    lua = lua5;
    useX11 = config.radare.useX11 or false;
    pythonBindings = config.radare.pythonBindings or false;
    rubyBindings = config.radare.rubyBindings or false;
    luaBindings = config.radare.luaBindings or false;
  };

  ragel = callPackage ../development/tools/parsing/ragel { };

  re2c = callPackage ../development/tools/parsing/re2c { };

  remake = callPackage ../development/tools/build-managers/remake { };

  saleae-logic = callPackage ../development/tools/misc/saleae-logic { };

  # couldn't find the source yet
  seleniumRCBin = callPackage ../development/tools/selenium/remote-control {
    jre = jdk;
  };

  selenium-server-standalone = callPackage ../development/tools/selenium/server { };

  scons = callPackage ../development/tools/build-managers/scons { };

  simpleBuildTool = callPackage ../development/tools/build-managers/simple-build-tool { };

  sigrok-cli = callPackage ../development/tools/sigrok-cli { };

  slimerjs = callPackage ../development/tools/slimerjs {};

  sloccount = callPackage ../development/tools/misc/sloccount { };

  smatch = callPackage ../development/tools/analysis/smatch {
    buildllvmsparse = false;
    buildc2xml = false;
  };

  smc = callPackage ../tools/misc/smc { };

  sparse = callPackage ../development/tools/analysis/sparse { };

  speedtest_cli = callPackage ../tools/networking/speedtest-cli { };

  spin = callPackage ../development/tools/analysis/spin { };

  splint = callPackage ../development/tools/analysis/splint { };

  stm32flash = callPackage ../development/tools/misc/stm32flash { };

  strace = callPackage ../development/tools/misc/strace { };

  swig = callPackage ../development/tools/misc/swig { };

  swig2 = callPackage ../development/tools/misc/swig/2.x.nix { };

  swig3 = callPackage ../development/tools/misc/swig/3.x.nix { };

  swigWithJava = swig;

  swfmill = callPackage ../tools/video/swfmill { };

  swftools = callPackage ../tools/video/swftools { };

  tcptrack = callPackage ../development/tools/misc/tcptrack { };

  teensy-loader = callPackage ../development/tools/misc/teensy { };

  texinfo413 = callPackage ../development/tools/misc/texinfo/4.13a.nix { };
  texinfo5 = callPackage ../development/tools/misc/texinfo/5.2.nix { };
  texinfo4 = texinfo413;
  texinfo = texinfo5;
  texinfoInteractive = appendToName "interactive" (
    texinfo.override { interactive = true; }
  );

  texi2html = callPackage ../development/tools/misc/texi2html { };

  uhd = callPackage ../development/tools/misc/uhd { };

  uisp = callPackage ../development/tools/misc/uisp { };

  uncrustify = callPackage ../development/tools/misc/uncrustify { };

  vagrant = callPackage ../development/tools/vagrant {
    ruby = ruby2;
  };

  gdb = callPackage ../development/tools/misc/gdb {
    hurd = gnu.hurdCross;
    readline = readline63;
    inherit (gnu) mig;
  };

  gdbCross = lowPrio (callPackage ../development/tools/misc/gdb {
    target = crossSystem;
  });

  valgrind = callPackage ../development/tools/analysis/valgrind {
    stdenv =
      # On Darwin, Valgrind 3.7.0 expects Apple's GCC (for
      # `__private_extern'.)
      if stdenv.isDarwin
      then overrideGCC stdenv gccApple
      else stdenv;
  };

  valkyrie = callPackage ../development/tools/analysis/valkyrie { };

  xc3sprog = callPackage ../development/tools/misc/xc3sprog { };

  xmlindent = callPackage ../development/web/xmlindent {};

  xpwn = callPackage ../development/mobile/xpwn {};

  xxdiff = callPackage ../development/tools/misc/xxdiff {
    bison = bison2;
  };

  yacc = bison;

  yodl = callPackage ../development/tools/misc/yodl { };


  ### DEVELOPMENT / LIBRARIES

  a52dec = callPackage ../development/libraries/a52dec { };

  aacskeys = callPackage ../development/libraries/aacskeys { };

  aalib = callPackage ../development/libraries/aalib { };

  accountsservice = callPackage ../development/libraries/accountsservice { };

  acl = callPackage ../development/libraries/acl { };

  activemq = callPackage ../development/libraries/apache-activemq { };

  adns = callPackage ../development/libraries/adns { };

  afflib = callPackage ../development/libraries/afflib {};

  agg = callPackage ../development/libraries/agg { };

  allegro = callPackage ../development/libraries/allegro {};
  allegro5 = callPackage ../development/libraries/allegro/5.nix {};
  allegro5unstable = callPackage
    ../development/libraries/allegro/5-unstable.nix {};

  amrnb = callPackage ../development/libraries/amrnb { };

  amrwb = callPackage ../development/libraries/amrwb { };

  apr = callPackage ../development/libraries/apr { };

  aprutil = callPackage ../development/libraries/apr-util {
    bdbSupport = true;
  };

  asio = callPackage ../development/libraries/asio { };

  aspell = callPackage ../development/libraries/aspell { };

  aspellDicts = recurseIntoAttrs (import ../development/libraries/aspell/dictionaries.nix {
    inherit fetchurl stdenv aspell which;
  });

  aterm = aterm25;

  aterm25 = callPackage ../development/libraries/aterm/2.5.nix { };

  aterm28 = lowPrio (callPackage ../development/libraries/aterm/2.8.nix { });

  attica = callPackage ../development/libraries/attica { };

  attr = callPackage ../development/libraries/attr { };

  at_spi2_core = callPackage ../development/libraries/at-spi2-core { };

  at_spi2_atk = callPackage ../development/libraries/at-spi2-atk { };

  aqbanking = callPackage ../development/libraries/aqbanking { };

  aubio = callPackage ../development/libraries/aubio { };

  audiofile = callPackage ../development/libraries/audiofile { };

  axis = callPackage ../development/libraries/axis { };

  babl_0_0_22 = callPackage ../development/libraries/babl/0_0_22.nix { };

  babl = callPackage ../development/libraries/babl { };

  beecrypt = callPackage ../development/libraries/beecrypt { };

  boehmgc = callPackage ../development/libraries/boehm-gc { };

  boolstuff = callPackage ../development/libraries/boolstuff { };

  boost144 = callPackage ../development/libraries/boost/1.44.nix { };
  boost149 = callPackage ../development/libraries/boost/1.49.nix { };
  boost155 = callPackage ../development/libraries/boost/1.55.nix { };
  boost = boost155;

  boostHeaders = callPackage ../development/libraries/boost/header-only-wrapper.nix { };

  botan = callPackage ../development/libraries/botan { };
  botanUnstable = callPackage ../development/libraries/botan/unstable.nix { };

  box2d = callPackage ../development/libraries/box2d { };
  box2d_2_0_1 = callPackage ../development/libraries/box2d/2.0.1.nix { };

  buddy = callPackage ../development/libraries/buddy { };

  bwidget = callPackage ../development/libraries/bwidget { };

  c-ares = callPackage ../development/libraries/c-ares {
    fetchurl = fetchurlBoot;
  };

  caelum = callPackage ../development/libraries/caelum { };

  capnproto = callPackage ../development/libraries/capnproto { };

  scmccid = callPackage ../development/libraries/scmccid { };

  ccrtp = callPackage ../development/libraries/ccrtp { };
  ccrtp_1_8 = callPackage ../development/libraries/ccrtp/1.8.nix { };

  celt = callPackage ../development/libraries/celt {};
  celt_0_7 = callPackage ../development/libraries/celt/0.7.nix {};
  celt_0_5_1 = callPackage ../development/libraries/celt/0.5.1.nix {};

  cgal = callPackage ../development/libraries/CGAL {};

  cgui = callPackage ../development/libraries/cgui {};

  check = callPackage ../development/libraries/check { };

  chipmunk = builderDefsPackage (import ../development/libraries/chipmunk) {
    inherit cmake freeglut mesa;
    inherit (xlibs) libX11 xproto inputproto libXi libXmu;
  };

  chmlib = callPackage ../development/libraries/chmlib { };

  chromaprint = callPackage ../development/libraries/chromaprint { };

  cil = callPackage ../development/libraries/cil { };

  cilaterm = callPackage ../development/libraries/cil-aterm {
    stdenv = overrideInStdenv stdenv [gnumake380];
  };

  clanlib = callPackage ../development/libraries/clanlib { };

  classads = callPackage ../development/libraries/classads { };

  classpath = callPackage ../development/libraries/java/classpath {
    javac = gcj;
    jvm = gcj;
    gconf = gnome.GConf;
  };

  clearsilver = callPackage ../development/libraries/clearsilver { };

  cln = callPackage ../development/libraries/cln { };

  clppcre = builderDefsPackage (import ../development/libraries/cl-ppcre) { };

  clucene_core_2 = callPackage ../development/libraries/clucene-core/2.x.nix { };

  clucene_core_1 = callPackage ../development/libraries/clucene-core { };

  clucene_core = clucene_core_1;

  clutter = callPackage ../development/libraries/clutter { };

  clutter_1_18 = callPackage ../development/libraries/clutter/1.18.nix {
    cogl = cogl_1_18;
  };

  clutter-gst = callPackage ../development/libraries/clutter-gst { };

  clutter_gtk = callPackage ../development/libraries/clutter-gtk { };
  clutter_gtk_0_10 = callPackage ../development/libraries/clutter-gtk/0.10.8.nix { };

  cminpack = callPackage ../development/libraries/cminpack { };

  cogl = callPackage ../development/libraries/cogl { };

  cogl_1_18 = callPackage ../development/libraries/cogl/1.18.nix { };

  coin3d = callPackage ../development/libraries/coin3d { };

  commoncpp2 = callPackage ../development/libraries/commoncpp2 { };

  confuse = callPackage ../development/libraries/confuse { };

  coredumper = callPackage ../development/libraries/coredumper { };

  ctl = callPackage ../development/libraries/ctl { };

  cpp-netlib = callPackage ../development/libraries/cpp-netlib { };

  cppunit = callPackage ../development/libraries/cppunit { };

  cppnetlib = callPackage ../development/libraries/cppnetlib {
    boost = boostHeaders;
  };

  cracklib = callPackage ../development/libraries/cracklib { };

  cryptopp = callPackage ../development/libraries/crypto++ { };

  cyrus_sasl = callPackage ../development/libraries/cyrus-sasl { };

  # Make bdb5 the default as it is the last release under the custom
  # bsd-like license
  db = db5;
  db4 = db48;
  db44 = callPackage ../development/libraries/db/db-4.4.nix { };
  db45 = callPackage ../development/libraries/db/db-4.5.nix { };
  db47 = callPackage ../development/libraries/db/db-4.7.nix { };
  db48 = callPackage ../development/libraries/db/db-4.8.nix { };
  db5 = db53;
  db53 = callPackage ../development/libraries/db/db-5.3.nix { };
  db6 = db60;
  db60 = callPackage ../development/libraries/db/db-6.0.nix { };

  dbus = callPackage ../development/libraries/dbus { };
  dbus_cplusplus  = callPackage ../development/libraries/dbus-cplusplus { };
  dbus_glib       = callPackage ../development/libraries/dbus-glib { };
  dbus_java       = callPackage ../development/libraries/java/dbus-java { };
  dbus_python     = callPackage ../development/python-modules/dbus { };

  # Should we deprecate these? Currently there are many references.
  dbus_tools = pkgs.dbus.tools;
  dbus_libs = pkgs.dbus.libs;
  dbus_daemon = pkgs.dbus.daemon;

  dhex = callPackage ../applications/editors/dhex { };

  dclib = callPackage ../development/libraries/dclib { };

  dillo = callPackage ../applications/networking/browsers/dillo {
    fltk = fltk13;
  };

  directfb = callPackage ../development/libraries/directfb { };

  dotconf = callPackage ../development/libraries/dotconf { };

  dssi = callPackage ../development/libraries/dssi {};

  dragonegg = llvmPackages.dragonegg;

  dxflib = callPackage ../development/libraries/dxflib {};

  eigen = callPackage ../development/libraries/eigen {};

  eigen2 = callPackage ../development/libraries/eigen/2.0.nix {};

  enchant = callPackage ../development/libraries/enchant { };

  enet = callPackage ../development/libraries/enet { };

  enginepkcs11 = callPackage ../development/libraries/enginepkcs11 { };

  epoxy = callPackage ../development/libraries/epoxy {
    inherit (xorg) utilmacros libX11;
  };

  esdl = callPackage ../development/libraries/esdl { };

  exiv2 = callPackage ../development/libraries/exiv2 { };

  expat = callPackage ../development/libraries/expat { };

  extremetuxracer = builderDefsPackage (import ../games/extremetuxracer) {
    inherit mesa tcl freeglut SDL SDL_mixer pkgconfig
      gettext intltool;
    inherit (xlibs) libX11 xproto libXi inputproto
      libXmu libXext xextproto libXt libSM libICE;
    libpng = libpng12;
  };

  eventlog = callPackage ../development/libraries/eventlog { };

  facile = callPackage ../development/libraries/facile { };

  faac = callPackage ../development/libraries/faac { };

  faad2 = callPackage ../development/libraries/faad2 { };

  farsight2 = callPackage ../development/libraries/farsight2 { };

  farstream = callPackage ../development/libraries/farstream {
    inherit (gst_all_1)
      gstreamer gst-plugins-base gst-python gst-plugins-good gst-plugins-bad
      gst-libav;
  };

  fcgi = callPackage ../development/libraries/fcgi { };

  ffmpeg_0_6 = callPackage ../development/libraries/ffmpeg/0.6.nix {
    vpxSupport = !stdenv.isMips;
  };

  ffmpeg_0_6_90 = callPackage ../development/libraries/ffmpeg/0.6.90.nix {
    vpxSupport = !stdenv.isMips;
  };

  ffmpeg_0_10 = callPackage ../development/libraries/ffmpeg/0.10.nix {
    vpxSupport = !stdenv.isMips;

    stdenv = if stdenv.isDarwin
      then overrideGCC stdenv gccApple
      else stdenv;
  };

  ffmpeg_1 = callPackage ../development/libraries/ffmpeg/1.x.nix {
    vpxSupport = !stdenv.isMips;
  };

  ffmpeg_2 = callPackage ../development/libraries/ffmpeg/2.x.nix { };

  ffmpeg = ffmpeg_2;

  ffms = callPackage ../development/libraries/ffms { };

  fftw = callPackage ../development/libraries/fftw { };
  fftwSinglePrec = fftw.override { precision = "single"; };
  fftwFloat = fftwSinglePrec; # the configure option is just an alias

  flann = callPackage ../development/libraries/flann { };

  flite = callPackage ../development/libraries/flite { };

  fltk13 = callPackage ../development/libraries/fltk/fltk13.nix { };

  fltk20 = callPackage ../development/libraries/fltk { };

  fmod = callPackage ../development/libraries/fmod { };

  freeimage = callPackage ../development/libraries/freeimage { };

  freetts = callPackage ../development/libraries/freetts { };

  cfitsio = callPackage ../development/libraries/cfitsio { };

  fontconfig = callPackage ../development/libraries/fontconfig { };

  makeFontsConf = let fontconfig_ = fontconfig; in {fontconfig ? fontconfig_, fontDirectories}:
    import ../development/libraries/fontconfig/make-fonts-conf.nix {
      inherit runCommand libxslt fontconfig fontDirectories;
    };

  freealut = callPackage ../development/libraries/freealut { };

  freeglut = if stdenv.isDarwin then darwinX11AndOpenGL else
    callPackage ../development/libraries/freeglut { };

  freetype = callPackage ../development/libraries/freetype { };

  frei0r = callPackage ../development/libraries/frei0r { };

  fribidi = callPackage ../development/libraries/fribidi { };

  funambol = callPackage ../development/libraries/funambol { };

  fam = gamin;

  gamin = callPackage ../development/libraries/gamin { };

  ganv = callPackage ../development/libraries/ganv { };

  gav = callPackage ../games/gav { };

  gsb = callPackage ../games/gsb { };

  gdome2 = callPackage ../development/libraries/gdome2 {
    inherit (gnome) gtkdoc;
  };

  gdbm = callPackage ../development/libraries/gdbm { };

  gegl = callPackage ../development/libraries/gegl {
    #  avocodec avformat librsvg
  };

  gegl_0_0_22 = callPackage ../development/libraries/gegl/0_0_22.nix {
    #  avocodec avformat librsvg
    libpng = libpng12;
  };

  geoclue = callPackage ../development/libraries/geoclue {};

  geoclue2 = callPackage ../development/libraries/geoclue/2.0.nix {};

  geoip = callPackage ../development/libraries/geoip { };

  geoipjava = callPackage ../development/libraries/java/geoipjava { };

  geos = callPackage ../development/libraries/geos { };

  gettext = gettext_0_18;

  gettext_0_17 = callPackage ../development/libraries/gettext/0.17.nix { };
  gettext_0_18 = callPackage ../development/libraries/gettext { };

  gd = callPackage ../development/libraries/gd { };

  gdal = callPackage ../development/libraries/gdal { };

  ggz_base_libs = callPackage ../development/libraries/ggz_base_libs {};

  giblib = callPackage ../development/libraries/giblib { };

  libgit2 = callPackage ../development/libraries/git2 { };

  glew = callPackage ../development/libraries/glew { };

  glfw = glfw3;
  glfw2 = callPackage ../development/libraries/glfw/2.x.nix { };
  glfw3 = callPackage ../development/libraries/glfw/3.x.nix { };

  glibc = callPackage ../development/libraries/glibc/2.19 {
    kernelHeaders = linuxHeaders;
    installLocales = config.glibc.locales or false;
    machHeaders = null;
    hurdHeaders = null;
    gccCross = null;
  };

  glibc_memusage = callPackage ../development/libraries/glibc/2.19 {
    kernelHeaders = linuxHeaders;
    installLocales = false;
    withGd = true;
  };

  glibcCross = forceNativeDrv (makeOverridable (import ../development/libraries/glibc/2.19)
    (let crossGNU = crossSystem != null && crossSystem.config == "i586-pc-gnu";
     in {
       inherit stdenv fetchurl;
       gccCross = gccCrossStageStatic;
       kernelHeaders = if crossGNU then gnu.hurdHeaders else linuxHeadersCross;
       installLocales = config.glibc.locales or false;
     }
     // lib.optionalAttrs crossGNU {
        inherit (gnu) machHeaders hurdHeaders libpthreadHeaders mig;
        inherit fetchgit;
      }));


  # We can choose:
  libcCrossChooser = name : if name == "glibc" then glibcCross
    else if name == "uclibc" then uclibcCross
    else if name == "msvcrt" then windows.mingw_w64
    else if name == "libSystem" then darwin.xcode
    else throw "Unknown libc";

  libcCross = assert crossSystem != null; libcCrossChooser crossSystem.libc;

  eglibc = callPackage ../development/libraries/eglibc {
    kernelHeaders = linuxHeaders;
    installLocales = config.glibc.locales or false;
  };

  glibcLocales = callPackage ../development/libraries/glibc/2.19/locales.nix { };

  glibcInfo = callPackage ../development/libraries/glibc/2.19/info.nix { };

  glibc_multi =
    runCommand "${glibc.name}-multi"
      { glibc64 = glibc;
        glibc32 = (import ./all-packages.nix {system = "i686-linux";}).glibc;
      }
      ''
        mkdir -p $out
        ln -s $glibc64/* $out/

        rm $out/lib $out/lib64
        mkdir -p $out/lib
        ln -s $glibc64/lib/* $out/lib
        ln -s $glibc32/lib $out/lib/32
        ln -s lib $out/lib64

        # fixing ldd RLTDLIST
        rm $out/bin
        cp -rs $glibc64/bin $out
        chmod u+w $out/bin
        rm $out/bin/ldd
        sed -e "s|^RTLDLIST=.*$|RTLDLIST=\"$out/lib/ld-2.19.so $out/lib/32/ld-linux.so.2\"|g" \
            $glibc64/bin/ldd > $out/bin/ldd
        chmod 555 $out/bin/ldd

        rm $out/include
        cp -rs $glibc32/include $out
        chmod -R u+w $out/include
        cp -rsf $glibc64/include $out
      '' # */
      ;

  glm = callPackage ../development/libraries/glm { };

  glog = callPackage ../development/libraries/glog { };

  gloox = callPackage ../development/libraries/gloox { };

  glpk = callPackage ../development/libraries/glpk { };

  glsurf = callPackage ../applications/science/math/glsurf {
    inherit (ocamlPackages) lablgl findlib camlimages ocaml_mysql mlgmp;
    libpng = libpng12;
    giflib = giflib_4_1;
  };

  gmime = callPackage ../development/libraries/gmime { };

  gmm = callPackage ../development/libraries/gmm { };

  gmp = gmp5;
  gmp5 = gmp51;

  gmpxx = appendToName "with-cxx" (gmp.override { cxx = true; });

  # The GHC bootstrap binaries link against libgmp.so.3, which is in GMP 4.x.
  gmp4 = callPackage ../development/libraries/gmp/4.3.2.nix { };

  gmp51 = callPackage ../development/libraries/gmp/5.1.x.nix { };

  #GMP ex-satellite, so better keep it near gmp
  mpfr = callPackage ../development/libraries/mpfr/default.nix { };

  gobjectIntrospection = callPackage ../development/libraries/gobject-introspection { };

  goocanvas = callPackage ../development/libraries/goocanvas { };

  google-gflags = callPackage ../development/libraries/google-gflags { };

  gperftools = callPackage ../development/libraries/gperftools { };

  gst_all_1 = recurseIntoAttrs(callPackage ../development/libraries/gstreamer {
    callPackage = pkgs.newScope (pkgs // { libav = pkgs.libav_10; });
  });

  gst_all = {
    inherit (pkgs) gstreamer gnonlin gst_python qt_gstreamer;
    gstPluginsBase = pkgs.gst_plugins_base;
    gstPluginsBad = pkgs.gst_plugins_bad;
    gstPluginsGood = pkgs.gst_plugins_good;
    gstPluginsUgly = pkgs.gst_plugins_ugly;
    gstFfmpeg = pkgs.gst_ffmpeg;
  };

  gstreamer = callPackage ../development/libraries/gstreamer/legacy/gstreamer {
    bison = bison2;
  };

  gst_plugins_base = callPackage ../development/libraries/gstreamer/legacy/gst-plugins-base {};

  gst_plugins_good = callPackage ../development/libraries/gstreamer/legacy/gst-plugins-good {};

  gst_plugins_bad = callPackage ../development/libraries/gstreamer/legacy/gst-plugins-bad {};

  gst_plugins_ugly = callPackage ../development/libraries/gstreamer/legacy/gst-plugins-ugly {};

  gst_ffmpeg = callPackage ../development/libraries/gstreamer/legacy/gst-ffmpeg {
    ffmpeg = ffmpeg_0_10;
  };

  gst_python = callPackage ../development/libraries/gstreamer/legacy/gst-python {};

  gstreamermm = callPackage ../development/libraries/gstreamer/legacy/gstreamermm { };

  gnonlin = callPackage ../development/libraries/gstreamer/legacy/gnonlin {};

  gusb = callPackage ../development/libraries/gusb {
    inherit (gnome) gtkdoc;
  };

  qt_gstreamer = callPackage ../development/libraries/gstreamer/legacy/qt-gstreamer {};

  gnet = callPackage ../development/libraries/gnet { };

  gnu-efi = callPackage ../development/libraries/gnu-efi { };

  gnutls = gnutls32;

  gnutls31 = callPackage ../development/libraries/gnutls/3.1.nix {
    guileBindings = config.gnutls.guile or false;
  };

  gnutls32 = callPackage ../development/libraries/gnutls/3.2.nix {
    guileBindings = config.gnutls.guile or false;
  };

  gnutls_with_guile = lowPrio (gnutls.override { guileBindings = true; });

  gpac = callPackage ../applications/video/gpac { };

  gpgme = callPackage ../development/libraries/gpgme {
    gnupg1 = gnupg1orig;
  };

  grantlee = callPackage ../development/libraries/grantlee { };

  gsasl = callPackage ../development/libraries/gsasl { };

  gsl = callPackage ../development/libraries/gsl { };

  gsm = callPackage ../development/libraries/gsm {};

  gsoap = callPackage ../development/libraries/gsoap { };

  gss = callPackage ../development/libraries/gss { };

  gtkimageview = callPackage ../development/libraries/gtkimageview { };

  gtkmathview = callPackage ../development/libraries/gtkmathview { };

  gtkLibs = {
    inherit (pkgs) glib glibmm atk atkmm cairo pango pangomm gdk_pixbuf gtk
      gtkmm;
  };

  glib = callPackage ../development/libraries/glib { };
  glib-tested = glib.override { doCheck = true; }; # checked version separate to break cycles
  glibmm = callPackage ../development/libraries/glibmm { };

  glib_networking = callPackage ../development/libraries/glib-networking {};

  atk = callPackage ../development/libraries/atk { };
  atkmm = callPackage ../development/libraries/atkmm { };

  pixman = callPackage ../development/libraries/pixman { };

  cairo = callPackage ../development/libraries/cairo {
    glSupport = config.cairo.gl or (stdenv.isLinux &&
      !stdenv.isArm && !stdenv.isMips);
  };
  cairomm = callPackage ../development/libraries/cairomm { };

  pango = callPackage ../development/libraries/pango { };
  pangomm = callPackage ../development/libraries/pangomm { };

  pangox_compat = callPackage ../development/libraries/pangox-compat { };

  gdk_pixbuf = callPackage ../development/libraries/gdk-pixbuf {
    # workaround signal 10 in gdk_pixbuf tests
    stdenv = if stdenv.isDarwin
      then clangStdenv
      else stdenv;
  };

  gtk2 = callPackage ../development/libraries/gtk+/2.x.nix {
    cupsSupport = config.gtk2.cups or stdenv.isLinux;
  };

  gtk3 = callPackage ../development/libraries/gtk+/3.x.nix { };

  gtk = pkgs.gtk2;

  gtkmm = callPackage ../development/libraries/gtkmm/2.x.nix { };
  gtkmm3 = callPackage ../development/libraries/gtkmm/3.x.nix { };

  gtkmozembedsharp = callPackage ../development/libraries/gtkmozembed-sharp {
    gtksharp = gtksharp2;
  };

  gtksharp1 = callPackage ../development/libraries/gtk-sharp-1 {
    inherit (gnome) libglade libgtkhtml gtkhtml
              libgnomecanvas libgnomeui libgnomeprint
              libgnomeprintui GConf;
  };

  gtksharp2 = callPackage ../development/libraries/gtk-sharp-2 {
    inherit (gnome) libglade libgtkhtml gtkhtml
              libgnomecanvas libgnomeui libgnomeprint
              libgnomeprintui GConf gnomepanel;
  };

  gtksourceviewsharp = callPackage ../development/libraries/gtksourceview-sharp {
    inherit (gnome) gtksourceview;
    gtksharp = gtksharp2;
  };

  gtkspell = callPackage ../development/libraries/gtkspell { };

  gtkspell3 = callPackage ../development/libraries/gtkspell/3.nix { };

  gts = callPackage ../development/libraries/gts { };

  gvfs = callPackage ../development/libraries/gvfs { gconf = gnome.GConf; };

  gwenhywfar = callPackage ../development/libraries/gwenhywfar { };

  hamlib = callPackage ../development/libraries/hamlib { };

  # TODO : Add MIT Kerberos and let admin choose.
  kerberos = heimdal;

  heimdal = callPackage ../development/libraries/kerberos/heimdal.nix { };

  harfbuzz = callPackage ../development/libraries/harfbuzz { };

  hawknl = callPackage ../development/libraries/hawknl { };

  herqq = callPackage ../development/libraries/herqq { };

  hspell = callPackage ../development/libraries/hspell { };

  hspellDicts = callPackage ../development/libraries/hspell/dicts.nix { };

  hsqldb = callPackage ../development/libraries/java/hsqldb { };

  http-parser = callPackage ../development/libraries/http-parser { inherit (pythonPackages) gyp; };

  hunspell = callPackage ../development/libraries/hunspell { };

  hwloc = callPackage ../development/libraries/hwloc {
    inherit (xlibs) libX11;
  };

  hydraAntLogger = callPackage ../development/libraries/java/hydra-ant-logger { };

  icu = callPackage ../development/libraries/icu { };

  id3lib = callPackage ../development/libraries/id3lib { };

  iksemel = callPackage ../development/libraries/iksemel { };

  ilbc = callPackage ../development/libraries/ilbc { };

  ilixi = callPackage ../development/libraries/ilixi { };

  ilmbase = callPackage ../development/libraries/ilmbase { };

  imlib = callPackage ../development/libraries/imlib {
    libpng = libpng12;
  };

  imlib2 = callPackage ../development/libraries/imlib2 { };

  incrtcl = callPackage ../development/libraries/incrtcl { };

  indilib = callPackage ../development/libraries/indilib { };

  iniparser = callPackage ../development/libraries/iniparser { };

  intltool = callPackage ../development/tools/misc/intltool { };

  irrlicht3843 = callPackage ../development/libraries/irrlicht { };

  isocodes = callPackage ../development/libraries/iso-codes { };

  itk = callPackage ../development/libraries/itk { };

  jamp = builderDefsPackage ../games/jamp {
    inherit mesa SDL SDL_image SDL_mixer;
  };

  jasper = callPackage ../development/libraries/jasper { };

  jama = callPackage ../development/libraries/jama { };

  jansson = callPackage ../development/libraries/jansson { };

  jbig2dec = callPackage ../development/libraries/jbig2dec { };

  jetty_gwt = callPackage ../development/libraries/java/jetty-gwt { };

  jetty_util = callPackage ../development/libraries/java/jetty-util { };

  json_glib = callPackage ../development/libraries/json-glib { };

  json-c-0-11 = callPackage ../development/libraries/json-c/0.11.nix { }; # vulnerable
  json_c = callPackage ../development/libraries/json-c { };

  jsoncpp = callPackage ../development/libraries/jsoncpp { };

  libjson = callPackage ../development/libraries/libjson { };

  judy = callPackage ../development/libraries/judy { };

  keybinder = callPackage ../development/libraries/keybinder {
    automake = automake111x;
    lua = lua5_1;
  };

  keybinder3 = callPackage ../development/libraries/keybinder3 {
    automake = automake111x;
    lua = lua5_1;
  };

  krb5 = callPackage ../development/libraries/kerberos/krb5.nix { };

  lcms = lcms1;

  lcms1 = callPackage ../development/libraries/lcms { };

  lcms2 = callPackage ../development/libraries/lcms2 { };

  lensfun = callPackage ../development/libraries/lensfun { };

  lesstif = callPackage ../development/libraries/lesstif { };

  lesstif93 = callPackage ../development/libraries/lesstif-0.93 { };

  leveldb = callPackage ../development/libraries/leveldb { };

  levmar = callPackage ../development/libraries/levmar { };

  leptonica = callPackage ../development/libraries/leptonica {
    libpng = libpng12;
  };

  lgi = callPackage ../development/libraries/lgi {
    lua = lua5_1;
  };

  lib3ds = callPackage ../development/libraries/lib3ds { };

  libaacs = callPackage ../development/libraries/libaacs { };

  libaal = callPackage ../development/libraries/libaal { };

  libao = callPackage ../development/libraries/libao {
    usePulseAudio = config.pulseaudio or true;
  };

  libarchive = callPackage ../development/libraries/libarchive { };

  libass = callPackage ../development/libraries/libass { };

  libassuan1 = callPackage ../development/libraries/libassuan1 { };

  libassuan = callPackage ../development/libraries/libassuan { };

  libassuan2_1 = callPackage ../development/libraries/libassuan/git.nix { };

  libatomic_ops = callPackage ../development/libraries/libatomic_ops {};

  libav = libav_10;
  libav_all = callPackage ../development/libraries/libav { };
  inherit (libav_all) libav_0_8 libav_9 libav_10;

  libavc1394 = callPackage ../development/libraries/libavc1394 { };

  libbluedevil = callPackage ../development/libraries/libbluedevil { };

  libbluray = callPackage ../development/libraries/libbluray { };

  libbs2b = callPackage ../development/libraries/audio/libbs2b { };

  libcaca = callPackage ../development/libraries/libcaca { };

  libcanberra = callPackage ../development/libraries/libcanberra { };
  libcanberra_gtk3 = libcanberra.override { gtk = gtk3; };
  libcanberra_kde = if (config.kde_runtime.libcanberraWithoutGTK or true)
    then libcanberra.override { gtk = null; }
    else libcanberra;

  libcello = callPackage ../development/libraries/libcello {};

  libcdaudio = callPackage ../development/libraries/libcdaudio { };

  libcddb = callPackage ../development/libraries/libcddb { };

  libcdio = callPackage ../development/libraries/libcdio { };
  libcdio082 = callPackage ../development/libraries/libcdio/0.82.nix { };

  libcdr = callPackage ../development/libraries/libcdr { lcms = lcms2; };

  libchamplain = callPackage ../development/libraries/libchamplain {
    inherit (gnome) libsoup;
  };

  libchamplain_0_6 = callPackage ../development/libraries/libchamplain/0.6.nix {};

  libchop = callPackage ../development/libraries/libchop { };

  libcm = callPackage ../development/libraries/libcm { };

  inherit (gnome3) libcroco;

  libcangjie = callPackage ../development/libraries/libcangjie { };

  libcredis = callPackage ../development/libraries/libcredis { };

  libctemplate = callPackage ../development/libraries/libctemplate { };

  libcue = callPackage ../development/libraries/libcue { };

  libdaemon = callPackage ../development/libraries/libdaemon { };

  libdbi = callPackage ../development/libraries/libdbi { };

  libdbiDriversBase = callPackage ../development/libraries/libdbi-drivers {
    mysql = null;
    sqlite = null;
  };

  libdbiDrivers = libdbiDriversBase.override {
    inherit sqlite mysql;
  };

  libdbusmenu_qt = callPackage ../development/libraries/libdbusmenu-qt { };

  libdc1394 = callPackage ../development/libraries/libdc1394 { };

  libdc1394avt = callPackage ../development/libraries/libdc1394avt { };

  libdevil = callPackage ../development/libraries/libdevil { };

  libdiscid = callPackage ../development/libraries/libdiscid { };

  libdivsufsort = callPackage ../development/libraries/libdivsufsort { };

  libdmtx = callPackage ../development/libraries/libdmtx { };

  libdnet = callPackage ../development/libraries/libdnet { };

  libdrm = callPackage ../development/libraries/libdrm {
    inherit fetchurl stdenv pkgconfig;
    inherit (xorg) libpthreadstubs;
  };

  libdv = callPackage ../development/libraries/libdv { };

  libdvbpsi = callPackage ../development/libraries/libdvbpsi { };

  libdwg = callPackage ../development/libraries/libdwg { };

  libdvdcss = callPackage ../development/libraries/libdvdcss { };

  libdvdnav = callPackage ../development/libraries/libdvdnav { };

  libdvdread = callPackage ../development/libraries/libdvdread { };

  libdwarf = callPackage ../development/libraries/libdwarf { };

  libeatmydata = callPackage ../development/libraries/libeatmydata { };

  libebml = callPackage ../development/libraries/libebml { };

  libedit = callPackage ../development/libraries/libedit { };

  libelf = callPackage ../development/libraries/libelf { };

  libfm = callPackage ../development/libraries/libfm { };

  libgadu = callPackage ../development/libraries/libgadu { };

  libgdata = gnome3.libgdata;

  libgig = callPackage ../development/libraries/libgig { };

  libgnome_keyring = callPackage ../development/libraries/libgnome-keyring { };
  libgnome_keyring3 = gnome3.libgnome_keyring;

  libgnurl = callPackage ../development/libraries/libgnurl { };

  libseccomp = callPackage ../development/libraries/libseccomp { };

  libsecret = callPackage ../development/libraries/libsecret { };

  libserialport = callPackage ../development/libraries/libserialport { };

  libgtop = callPackage ../development/libraries/libgtop {};

  liblo = callPackage ../development/libraries/liblo { };

  liblrdf = librdf;

  liblscp = callPackage ../development/libraries/liblscp { };

  libe-book = callPackage ../development/libraries/libe-book {};
  libe-book_00 = callPackage ../development/libraries/libe-book/0.0.nix {};

  libev = builderDefsPackage ../development/libraries/libev { };

  libevent14 = callPackage ../development/libraries/libevent/1.4.nix { };
  libevent = callPackage ../development/libraries/libevent { };

  libewf = callPackage ../development/libraries/libewf { };

  libexif = callPackage ../development/libraries/libexif { };

  libexosip = callPackage ../development/libraries/exosip {};

  libexosip_3 = callPackage ../development/libraries/exosip/3.x.nix {
    libosip = libosip_3;
  };

  libextractor = callPackage ../development/libraries/libextractor {
    libmpeg2 = mpeg2dec;
  };

  libexttextcat = callPackage ../development/libraries/libexttextcat {};

  libf2c = callPackage ../development/libraries/libf2c {};

  libfixposix = callPackage ../development/libraries/libfixposix {};

  libffcall = builderDefsPackage (import ../development/libraries/libffcall) {
    inherit fetchcvs;
  };

  libffi = callPackage ../development/libraries/libffi { };

  libftdi = callPackage ../development/libraries/libftdi { };

  libftdi1 = callPackage ../development/libraries/libftdi/1.x.nix { };

  libgcrypt = callPackage ../development/libraries/libgcrypt { };

  libgcrypt_1_6 = lowPrio (callPackage ../development/libraries/libgcrypt/1.6.nix { });

  libgdiplus = callPackage ../development/libraries/libgdiplus { };

  libgksu = callPackage ../development/libraries/libgksu { };

  libgpgerror = callPackage ../development/libraries/libgpg-error { };

  libgphoto2 = callPackage ../development/libraries/libgphoto2 { };

  libgphoto2_4 = callPackage ../development/libraries/libgphoto2/2.4.nix { };

  libgpod = callPackage ../development/libraries/libgpod {
    inherit (pkgs.pythonPackages) mutagen;
  };

  libharu = callPackage ../development/libraries/libharu { };

  libical = callPackage ../development/libraries/libical { };

  libicns = callPackage ../development/libraries/libicns { };

  libimobiledevice = callPackage ../development/libraries/libimobiledevice { };

  libiodbc = callPackage ../development/libraries/libiodbc {
    useGTK = config.libiodbc.gtk or false;
  };

  libivykis = callPackage ../development/libraries/libivykis { };

  liblastfmSF = callPackage ../development/libraries/liblastfmSF { };

  liblastfm = callPackage ../development/libraries/liblastfm { };

  liblqr1 = callPackage ../development/libraries/liblqr-1 { };

  liblockfile = callPackage ../development/libraries/liblockfile { };

  liblogging = callPackage ../development/libraries/liblogging { };

  libmcrypt = callPackage ../development/libraries/libmcrypt {};

  libmhash = callPackage ../development/libraries/libmhash {};

  libmodbus = callPackage ../development/libraries/libmodbus {};

  libmtp = callPackage ../development/libraries/libmtp { };

  libmsgpack = callPackage ../development/libraries/libmsgpack { };

  libnatspec = callPackage ../development/libraries/libnatspec { };

  libnfsidmap = callPackage ../development/libraries/libnfsidmap { };

  libnice = callPackage ../development/libraries/libnice { };

  liboping = callPackage ../development/libraries/liboping { };

  libplist = callPackage ../development/libraries/libplist { };

  libQGLViewer = callPackage ../development/libraries/libqglviewer { };

  libre = callPackage ../development/libraries/libre {};
  librem = callPackage ../development/libraries/librem {};

  libresample = callPackage ../development/libraries/libresample {};

  librevenge = callPackage ../development/libraries/librevenge {};

  librevisa = callPackage ../development/libraries/librevisa { };

  libsamplerate = callPackage ../development/libraries/libsamplerate { };

  libspectre = callPackage ../development/libraries/libspectre { };

  libgsf = callPackage ../development/libraries/libgsf { };

  libiconv = callPackage ../development/libraries/libiconv { };

  libiconvOrEmpty = if libiconvOrNull == null then [] else [libiconv];

  libiconvOrNull =
    if gcc.libc or null != null || stdenv.isGlibc
    then null
    else libiconv;

  # The logic behind this attribute is broken: libiconvOrNull==null does
  # NOT imply libiconv=glibc! On Darwin, for example, we have a native
  # libiconv library which is not glibc.
  libiconvOrLibc = if libiconvOrNull == null then gcc.libc else libiconv;

  # On non-GNU systems we need GNU Gettext for libintl.
  libintlOrEmpty = stdenv.lib.optional (!stdenv.isLinux) gettext;

  libid3tag = callPackage ../development/libraries/libid3tag { };

  libidn = callPackage ../development/libraries/libidn { };

  libiec61883 = callPackage ../development/libraries/libiec61883 { };

  libinfinity = callPackage ../development/libraries/libinfinity {
    inherit (gnome) gtkdoc;
  };

  libiptcdata = callPackage ../development/libraries/libiptcdata { };

  libjpeg_original = callPackage ../development/libraries/libjpeg { };
  libjpeg_turbo = callPackage ../development/libraries/libjpeg-turbo { };
  libjpeg = if (stdenv.isLinux) then libjpeg_turbo else libjpeg_original; # some problems, both on FreeBSD and Darwin

  libjpeg62 = callPackage ../development/libraries/libjpeg/62.nix {
    libtool = libtool_1_5;
  };

  libjson_rpc_cpp = callPackage ../development/libraries/libjson-rpc-cpp { };

  libkate = callPackage ../development/libraries/libkate { };

  libksba = callPackage ../development/libraries/libksba { };

  libmad = callPackage ../development/libraries/libmad { };

  libmatchbox = callPackage ../development/libraries/libmatchbox { };

  libmatthew_java = callPackage ../development/libraries/java/libmatthew-java { };

  libmatroska = callPackage ../development/libraries/libmatroska { };

  libmcs = callPackage ../development/libraries/libmcs { };

  libmemcached = callPackage ../development/libraries/libmemcached { };

  libmicrohttpd = callPackage ../development/libraries/libmicrohttpd { };

  libmikmod = callPackage ../development/libraries/libmikmod {
    # resolve the "stray '@' in program" errors
    stdenv = if stdenv.isDarwin
      then overrideGCC stdenv gccApple
      else stdenv;
  };

  libmilter = callPackage ../development/libraries/libmilter { };

  libmkv = callPackage ../development/libraries/libmkv { };

  libmms = callPackage ../development/libraries/libmms { };

  libmowgli = callPackage ../development/libraries/libmowgli { };

  libmng = callPackage ../development/libraries/libmng { };

  libmnl = callPackage ../development/libraries/libmnl { };

  libmodplug = callPackage ../development/libraries/libmodplug {};

  libmpcdec = callPackage ../development/libraries/libmpcdec { };

  libmp3splt = callPackage ../development/libraries/libmp3splt { };

  libmrss = callPackage ../development/libraries/libmrss { };

  libmsn = callPackage ../development/libraries/libmsn { };

  libmspack = callPackage ../development/libraries/libmspack { };

  libmusclecard = callPackage ../development/libraries/libmusclecard { };

  libmusicbrainz2 = callPackage ../development/libraries/libmusicbrainz/2.x.nix { };

  libmusicbrainz3 = callPackage ../development/libraries/libmusicbrainz { };

  libmusicbrainz5 = callPackage ../development/libraries/libmusicbrainz/5.x.nix { };

  libmusicbrainz = libmusicbrainz3;

  libmwaw = callPackage ../development/libraries/libmwaw { };
  libmwaw_02 = callPackage ../development/libraries/libmwaw/0.2.nix { };

  libmx = callPackage ../development/libraries/libmx { };

  libnet = callPackage ../development/libraries/libnet { };

  libnetfilter_conntrack = callPackage ../development/libraries/libnetfilter_conntrack { };

  libnetfilter_queue = callPackage ../development/libraries/libnetfilter_queue { };

  libnfnetlink = callPackage ../development/libraries/libnfnetlink { };

  libnih = callPackage ../development/libraries/libnih { };

  libnova = callPackage ../development/libraries/libnova { };

  libnxml = callPackage ../development/libraries/libnxml { };

  libodfgen = callPackage ../development/libraries/libodfgen { };

  libofa = callPackage ../development/libraries/libofa { };

  libofx = callPackage ../development/libraries/libofx { };

  libogg = callPackage ../development/libraries/libogg { };

  liboggz = callPackage ../development/libraries/liboggz { };

  liboil = callPackage ../development/libraries/liboil { };

  liboop = callPackage ../development/libraries/liboop { };

  libopus = callPackage ../development/libraries/libopus { };

  libosinfo = callPackage ../development/libraries/libosinfo {};

  libosip = callPackage ../development/libraries/osip {};

  libosip_3 = callPackage ../development/libraries/osip/3.nix {};

  libotr = callPackage ../development/libraries/libotr {
    libgcrypt = libgcrypt_1_6;
  };

  libotr_3_2 = callPackage ../development/libraries/libotr/3.2.nix { };

  libp11 = callPackage ../development/libraries/libp11 { };

  libpar2 = callPackage ../development/libraries/libpar2 { };

  libpcap = callPackage ../development/libraries/libpcap { };

  libpipeline = callPackage ../development/libraries/libpipeline { };

  libpng = callPackage ../development/libraries/libpng { };
  libpng_apng = libpng.override { apngSupport = true; };
  libpng12 = callPackage ../development/libraries/libpng/12.nix { };
  libpng15 = callPackage ../development/libraries/libpng/15.nix { };

  libpaper = callPackage ../development/libraries/libpaper { };

  libproxy = callPackage ../development/libraries/libproxy {
    stdenv = if stdenv.isDarwin
      then overrideGCC stdenv gcc
      else stdenv;
  };

  libpseudo = callPackage ../development/libraries/libpseudo { };

  libpwquality = callPackage ../development/libraries/libpwquality { };

  libqalculate = callPackage ../development/libraries/libqalculate { };

  librsvg = callPackage ../development/libraries/librsvg {
    gtk2 = null; gtk3 = null; # neither gtk version by default
  };

  librsync = callPackage ../development/libraries/librsync { };

  libsearpc = callPackage ../development/libraries/libsearpc { };

  libsigcxx = callPackage ../development/libraries/libsigcxx { };

  libsigcxx12 = callPackage ../development/libraries/libsigcxx/1.2.nix { };

  libsigsegv = callPackage ../development/libraries/libsigsegv { };

  # To bootstrap SBCL, I need CLisp 2.44.1; it needs libsigsegv 2.5
  libsigsegv_25 = callPackage ../development/libraries/libsigsegv/2.5.nix { };

  libsndfile = callPackage ../development/libraries/libsndfile { };

  libsodium = callPackage ../development/libraries/libsodium { };

  libsoup = callPackage ../development/libraries/libsoup { };

  libssh = callPackage ../development/libraries/libssh { };

  libssh2 = callPackage ../development/libraries/libssh2 { };

  libstartup_notification = callPackage ../development/libraries/startup-notification { };

  libspatialindex = callPackage ../development/libraries/libspatialindex { };

  libspatialite = callPackage ../development/libraries/libspatialite { };

  libtasn1 = callPackage ../development/libraries/libtasn1 { };

  libtheora = callPackage ../development/libraries/libtheora { };

  libtiff = callPackage ../development/libraries/libtiff { };

  libtiger = callPackage ../development/libraries/libtiger { };

  libtommath = callPackage ../development/libraries/libtommath { };

  libtorrentRasterbar = callPackage ../development/libraries/libtorrent-rasterbar {
    # fix "unrecognized option -arch" error
    stdenv = if stdenv.isDarwin
      then clangStdenv
      else stdenv;
  };

  libtoxcore = callPackage ../development/libraries/libtoxcore { };

  libtsm = callPackage ../development/libraries/libtsm { };

  libtunepimp = callPackage ../development/libraries/libtunepimp { };

  libtxc_dxtn = callPackage ../development/libraries/libtxc_dxtn { };

  libtxc_dxtn_s2tc = callPackage ../development/libraries/libtxc_dxtn_s2tc { };

  libgeotiff = callPackage ../development/libraries/libgeotiff { };

  libunistring = callPackage ../development/libraries/libunistring { };

  libupnp = callPackage ../development/libraries/pupnp { };

  giflib = callPackage ../development/libraries/giflib { };
  giflib_4_1 = callPackage ../development/libraries/giflib/4.1.nix { };

  libungif = callPackage ../development/libraries/giflib/libungif.nix { };

  libunibreak = callPackage ../development/libraries/libunibreak { };

  libunique = callPackage ../development/libraries/libunique/default.nix { };

  liburcu = callPackage ../development/libraries/liburcu { };

  libusb = callPackage ../development/libraries/libusb {};

  libusb1 = callPackage ../development/libraries/libusb1 {
    stdenv = if stdenv.isDarwin
      then clangStdenv
      else stdenv;
  };

  libunwind = callPackage ../development/libraries/libunwind { };

  libuvVersions = callPackage ../development/libraries/libuv { };

  libv4l = lowPrio (v4l_utils.override {
    withQt4 = false;
  });

  libva = callPackage ../development/libraries/libva { };

  libvdpau = callPackage ../development/libraries/libvdpau { };

  libvirt = callPackage ../development/libraries/libvirt { };

  libvirt-glib = callPackage ../development/libraries/libvirt-glib { };

  libvisio = callPackage ../development/libraries/libvisio { };

  libvisual = callPackage ../development/libraries/libvisual { };

  libvncserver = callPackage ../development/libraries/libvncserver {};

  libviper = callPackage ../development/libraries/libviper { };

  libvpx = callPackage ../development/libraries/libvpx { };

  libvterm = callPackage ../development/libraries/libvterm { };

  libvorbis = callPackage ../development/libraries/libvorbis { };

  libwebp = callPackage ../development/libraries/libwebp { };

  libwmf = callPackage ../development/libraries/libwmf { };

  libwnck = libwnck2;
  libwnck2 = callPackage ../development/libraries/libwnck { };
  libwnck3 = callPackage ../development/libraries/libwnck/3.x.nix { };

  libwpd = callPackage ../development/libraries/libwpd { };

  libwpd_08 = callPackage ../development/libraries/libwpd/0.8.nix { };

  libwpg = callPackage ../development/libraries/libwpg { };

  libx86 = builderDefsPackage ../development/libraries/libx86 {};

  libxdg_basedir = callPackage ../development/libraries/libxdg-basedir { };

  libxkbcommon = callPackage ../development/libraries/libxkbcommon { };

  libxklavier = callPackage ../development/libraries/libxklavier { };

  libxmi = callPackage ../development/libraries/libxmi { };

  libxml2 = callPackage ../development/libraries/libxml2 {
    pythonSupport = false;
  };

  libxml2Python = lowPrio (libxml2.override {
    pythonSupport = true;
  });

  libxmlxx = callPackage ../development/libraries/libxmlxx { };

  libxmp = callPackage ../development/libraries/libxmp { };

  libxslt = callPackage ../development/libraries/libxslt { };

  libixp_for_wmii = lowPrio (import ../development/libraries/libixp_for_wmii {
    inherit fetchurl stdenv;
  });

  libyaml = callPackage ../development/libraries/libyaml { };

  libyamlcpp = callPackage ../development/libraries/libyaml-cpp { };
  libyamlcpp03 = callPackage ../development/libraries/libyaml-cpp/0.3.x.nix { };

  libyubikey = callPackage ../development/libraries/libyubikey {};

  libzip = callPackage ../development/libraries/libzip { };

  libzdb = callPackage ../development/libraries/libzdb { };

  libzrtpcpp = callPackage ../development/libraries/libzrtpcpp { };
  libzrtpcpp_1_6 = callPackage ../development/libraries/libzrtpcpp/1.6.nix {
    ccrtp = ccrtp_1_8;
  };

  libwacom = callPackage ../development/libraries/libwacom { };

  lightning = callPackage ../development/libraries/lightning { };

  lirc = callPackage ../development/libraries/lirc { };

  liquidwar = builderDefsPackage ../games/liquidwar {
    inherit (xlibs) xproto libX11 libXrender;
    inherit gmp mesa libjpeg
      expat gettext perl
      SDL SDL_image SDL_mixer SDL_ttf
      curl sqlite
      libogg libvorbis libcaca csound cunit
      ;
    guile = guile_1_8;
    libpng = libpng15; # 0.0.13 needs libpng 1.2--1.5
  };

  log4cpp = callPackage ../development/libraries/log4cpp { };

  log4cxx = callPackage ../development/libraries/log4cxx { };

  log4cplus = callPackage ../development/libraries/log4cplus { };

  loudmouth = callPackage ../development/libraries/loudmouth { };

  lzo = callPackage ../development/libraries/lzo { };

  mdds_0_7_1 = callPackage ../development/libraries/mdds/0.7.1.nix { };
  mdds = callPackage ../development/libraries/mdds { };

  # failed to build
  mediastreamer = callPackage ../development/libraries/mediastreamer { };

  menu-cache = callPackage ../development/libraries/menu-cache { };

  mesaSupported = lib.elem system lib.platforms.mesaPlatforms;

  mesa_original = callPackage ../development/libraries/mesa {
    # makes it slower, but during runtime we link against just mesa_drivers
    # through /run/opengl-driver*, which is overriden according to config.grsecurity
    grsecEnabled = true;
  };

  mesa_noglu = if stdenv.isDarwin
    then darwinX11AndOpenGL // { driverLink = mesa_noglu; }
    else mesa_original;
  mesa_drivers = let
      mo = mesa_original.override { grsecEnabled = config.grsecurity or false; };
    in mo.drivers;
  mesa_glu = callPackage ../development/libraries/mesa-glu { };
  mesa = if stdenv.isDarwin then darwinX11AndOpenGL
    else buildEnv {
      name = "mesa-${mesa_noglu.version}";
      paths = [ mesa_glu mesa_noglu ];
    };
  darwinX11AndOpenGL = callPackage ../os-specific/darwin/native-x11-and-opengl { };

  metaEnvironment = recurseIntoAttrs (let callPackage = newScope pkgs.metaEnvironment; in rec {
    sdfLibrary    = callPackage ../development/libraries/sdf-library { aterm = aterm28; };
    toolbuslib    = callPackage ../development/libraries/toolbuslib { aterm = aterm28; inherit (windows) w32api; };
    cLibrary      = callPackage ../development/libraries/c-library { aterm = aterm28; };
    errorSupport  = callPackage ../development/libraries/error-support { aterm = aterm28; };
    ptSupport     = callPackage ../development/libraries/pt-support { aterm = aterm28; };
    ptableSupport = callPackage ../development/libraries/ptable-support { aterm = aterm28; };
    configSupport = callPackage ../development/libraries/config-support { aterm = aterm28; };
    asfSupport    = callPackage ../development/libraries/asf-support { aterm = aterm28; };
    tideSupport   = callPackage ../development/libraries/tide-support { aterm = aterm28; };
    rstoreSupport = callPackage ../development/libraries/rstore-support { aterm = aterm28; };
    sdfSupport    = callPackage ../development/libraries/sdf-support { aterm = aterm28; };
    sglr          = callPackage ../development/libraries/sglr { aterm = aterm28; };
    ascSupport    = callPackage ../development/libraries/asc-support { aterm = aterm28; };
    pgen          = callPackage ../development/libraries/pgen { aterm = aterm28; };
  });

  ming = callPackage ../development/libraries/ming { };

  minizip = callPackage ../development/libraries/minizip { };

  minmay = callPackage ../development/libraries/minmay { };

  miro = callPackage ../applications/video/miro {
    inherit (pythonPackages) pywebkitgtk pysqlite pycurl mutagen;
  };

  mkvtoolnix = callPackage ../applications/video/mkvtoolnix { };

  mlt-qt4 = callPackage ../development/libraries/mlt {
    qt = qt4;
    SDL = SDL_pulseaudio;
  };

  mlt-qt5 = callPackage ../development/libraries/mlt {
    qt = qt5;
    SDL = SDL_pulseaudio;
  };

  movit = callPackage ../development/libraries/movit { };

  mps = callPackage ../development/libraries/mps { };

  libmpeg2 = callPackage ../development/libraries/libmpeg2 { };

  mpeg2dec = libmpeg2;

  msilbc = callPackage ../development/libraries/msilbc { };

  mp4v2 = callPackage ../development/libraries/mp4v2 { };

  mpc = callPackage ../development/libraries/mpc { };

  mpich2 = callPackage ../development/libraries/mpich2 { };

  mtdev = callPackage ../development/libraries/mtdev { };

  mtpfs = callPackage ../tools/filesystems/mtpfs { };

  mu = callPackage ../tools/networking/mu {
    texinfo = texinfo4;
  };

  muparser = callPackage ../development/libraries/muparser { };

  mygpoclient = callPackage ../development/python-modules/mygpoclient { };

  mygui = callPackage ../development/libraries/mygui {};

  myguiSvn = callPackage ../development/libraries/mygui/svn.nix {};

  mysocketw = callPackage ../development/libraries/mysocketw { };

  mythes = callPackage ../development/libraries/mythes { };

  nanomsg = callPackage ../development/libraries/nanomsg { };

  ncurses = callPackage ../development/libraries/ncurses {
    unicode = system != "i686-cygwin";
  };

  neon = callPackage ../development/libraries/neon {
    compressionSupport = true;
    sslSupport = true;
  };

  nethack = builderDefsPackage (import ../games/nethack) {
    inherit ncurses flex bison;
  };

  nettle = callPackage ../development/libraries/nettle { };

  newt = callPackage ../development/libraries/newt { };

  nix-plugins = callPackage ../development/libraries/nix-plugins {
    nix = pkgs.nixUnstable;
  };

  nspr = callPackage ../development/libraries/nspr { };

  nss = lowPrio (callPackage ../development/libraries/nss { });

  nssTools = callPackage ../development/libraries/nss {
    includeTools = true;
  };

  ntrack = callPackage ../development/libraries/ntrack { };

  nvidia-texture-tools = callPackage ../development/libraries/nvidia-texture-tools { };

  ode = builderDefsPackage (import ../development/libraries/ode) { };

  ogre = callPackage ../development/libraries/ogre {};

  ogrepaged = callPackage ../development/libraries/ogrepaged { };

  oniguruma = callPackage ../development/libraries/oniguruma { };

  openal = callPackage ../development/libraries/openal { };

  # added because I hope that it has been easier to compile on x86 (for blender)
  openalSoft = callPackage ../development/libraries/openal-soft { };

  openbabel = callPackage ../development/libraries/openbabel { };

  opencascade = callPackage ../development/libraries/opencascade { };

  opencascade_6_5 = callPackage ../development/libraries/opencascade/6.5.nix {
    automake = automake111x;
    ftgl = ftgl212;
  };

  opencascade_oce = callPackage ../development/libraries/opencascade/oce.nix { };

  opencsg = callPackage ../development/libraries/opencsg { };

  openct = callPackage ../development/libraries/openct { };

  opencv = callPackage ../development/libraries/opencv { };

  opencv_2_1 = callPackage ../development/libraries/opencv/2.1.nix {
    libpng = libpng12;
  };

  # this ctl version is needed by openexr_viewers
  openexr_ctl = callPackage ../development/libraries/openexr_ctl { };

  openexr = callPackage ../development/libraries/openexr { };

  openldap = callPackage ../development/libraries/openldap { };

  openlierox = callPackage ../games/openlierox { };

  libopensc_dnie = callPackage ../development/libraries/libopensc-dnie { };

  opencolorio = callPackage ../development/libraries/opencolorio { };

  ois = callPackage ../development/libraries/ois {};

  opal = callPackage ../development/libraries/opal {};

  openjpeg = callPackage ../development/libraries/openjpeg { lcms = lcms2; };

  openscenegraph = callPackage ../development/libraries/openscenegraph {
    giflib = giflib_4_1;
    ffmpeg = ffmpeg_0_10;
  };

  openspades = callPackage ../games/openspades {};

  openssl = callPackage ../development/libraries/openssl {
    fetchurl = fetchurlBoot;
    cryptodevHeaders = linuxPackages.cryptodev.override {
      fetchurl = fetchurlBoot;
      onlyHeaders = true;
    };
  };

  ortp = callPackage ../development/libraries/ortp {
    srtp = srtp_linphone;
  };

  p11_kit = callPackage ../development/libraries/p11-kit { };

  paperkey = callPackage ../tools/security/paperkey { };

  pangoxsl = callPackage ../development/libraries/pangoxsl { };

  pcl = callPackage ../development/libraries/pcl {
    vtk = vtkWithQt4;
  };

  pcre = callPackage ../development/libraries/pcre {
    unicodeSupport = config.pcre.unicode or true;
  };

  pdf2xml = callPackage ../development/libraries/pdf2xml {} ;

  pdf2htmlex = callPackage ../development/libraries/pdf2htmlex {} ;

  phonon = callPackage ../development/libraries/phonon { };

  phonon_backend_gstreamer = callPackage ../development/libraries/phonon-backend-gstreamer { };

  phonon_backend_vlc = callPackage ../development/libraries/phonon-backend-vlc { };

  physfs = callPackage ../development/libraries/physfs { };

  pkcs11helper = callPackage ../development/libraries/pkcs11helper { };

  plib = callPackage ../development/libraries/plib { };

  pocketsphinx = callPackage ../development/libraries/pocketsphinx { };

  podofo = callPackage ../development/libraries/podofo { };

  polkit = callPackage ../development/libraries/polkit {
    spidermonkey = spidermonkey_185;
  };

  polkit_qt_1 = callPackage ../development/libraries/polkit-qt-1 { };

  policykit = callPackage ../development/libraries/policykit { };

  poppler = callPackage ../development/libraries/poppler { lcms = lcms2; };
  popplerQt4 = poppler.poppler_qt4;

  popt = callPackage ../development/libraries/popt { };

  portaudio = callPackage ../development/libraries/portaudio {
    # resolves a variety of compile-time errors
    stdenv = if stdenv.isDarwin
      then clangStdenv
      else stdenv;
  };

  portaudioSVN = callPackage ../development/libraries/portaudio/svn-head.nix { };

  portmidi = callPackage ../development/libraries/portmidi {};

  prison = callPackage ../development/libraries/prison { };

  proj = callPackage ../development/libraries/proj { };

  postgis = callPackage ../development/libraries/postgis { };

  protobuf = callPackage ../development/libraries/protobuf { };

  protobufc = callPackage ../development/libraries/protobufc { };

  pth = callPackage ../development/libraries/pth { };

  ptlib = callPackage ../development/libraries/ptlib {};

  re2 = callPackage ../development/libraries/re2 { };

  qca2 = callPackage ../development/libraries/qca2 {};

  qca2_ossl = callPackage ../development/libraries/qca2/ossl.nix {};

  qimageblitz = callPackage ../development/libraries/qimageblitz {};

  qjson = callPackage ../development/libraries/qjson { };

  qoauth = callPackage ../development/libraries/qoauth { };

  qt3 = callPackage ../development/libraries/qt-3 {
    openglSupport = mesaSupported;
    libpng = libpng12;
  };

  qt4 = pkgs.kde4.qt4;

  qt48 = callPackage ../development/libraries/qt-4.x/4.8 {
    # GNOME dependencies are not used unless gtkStyle == true
    mesa = mesa_noglu;
    inherit (pkgs.gnome) libgnomeui GConf gnome_vfs;
    cups = if stdenv.isLinux then cups else null;

    # resolve unrecognised flag '-fconstant-cfstrings' errors
    stdenv = if stdenv.isDarwin
      then clangStdenv
      else stdenv;
  };

  qt48Full = qt48.override {
    docs = true;
    demos = true;
    examples = true;
    developerBuild = true;
  };

  qt4SDK = qtcreator.override {
    sdkBuild = true;
    qtLib = qt48Full;
  };

  qt53Full = qt53.override {
    buildDocs = true;
    buildExamples = true;
    buildTests = true;
    developerBuild = true;
  };

  qt53 = callPackage ../development/libraries/qt-5/qt-5.3.nix {
    mesa = mesa_noglu;
    cups = if stdenv.isLinux then cups else null;
    # GNOME dependencies are not used unless gtkStyle == true
    inherit (gnome) libgnomeui GConf gnome_vfs;
    bison = bison2; # error: too few arguments to function 'int yylex(...
  };

  qt5 = callPackage ../development/libraries/qt-5 {
    mesa = mesa_noglu;
    cups = if stdenv.isLinux then cups else null;
    # GNOME dependencies are not used unless gtkStyle == true
    inherit (gnome) libgnomeui GConf gnome_vfs;
    bison = bison2; # error: too few arguments to function 'int yylex(...
  };

  qt5Full = qt5.override {
    buildDocs = true;
    buildExamples = true;
    buildTests = true;
    developerBuild = true;
  };

  qt5SDK = qtcreator.override {
    sdkBuild = true;
    qtLib = qt5Full;
  };

  qtcreator = callPackage ../development/qtcreator {
    qtLib = qt48.override { developerBuild = true; };
  };

  qtscriptgenerator = callPackage ../development/libraries/qtscriptgenerator { };

  quesoglc = callPackage ../development/libraries/quesoglc { };

  qwt = callPackage ../development/libraries/qwt {};

  qwt6 = callPackage ../development/libraries/qwt/6.nix { };

  rabbitmq-c = callPackage ../development/libraries/rabbitmq-c {};

  rabbitmq-java-client = callPackage ../development/libraries/rabbitmq-java-client {};

  raul = callPackage ../development/libraries/audio/raul { };

  readline = readline6; # 6.2 works, 6.3 breaks python, parted

  readline4 = callPackage ../development/libraries/readline/readline4.nix { };

  readline5 = callPackage ../development/libraries/readline/readline5.nix { };

  readline6 = callPackage ../development/libraries/readline/readline6.nix { };

  readline63 = callPackage ../development/libraries/readline/readline6.3.nix { };

  librdf_raptor = callPackage ../development/libraries/librdf/raptor.nix { };

  librdf_raptor2 = callPackage ../development/libraries/librdf/raptor2.nix { };

  librdf_rasqal = callPackage ../development/libraries/librdf/rasqal.nix { };

  librdf_redland = callPackage ../development/libraries/librdf/redland.nix { };

  librdf = callPackage ../development/libraries/librdf { };

  lilv = callPackage ../development/libraries/audio/lilv { };

  lv2 = callPackage ../development/libraries/audio/lv2 { };

  lvtk = callPackage ../development/libraries/audio/lvtk { };

  qrupdate = callPackage ../development/libraries/qrupdate { };

  redland = pkgs.librdf_redland;

  rhino = callPackage ../development/libraries/java/rhino {
    javac = gcj;
    jvm = gcj;
  };

  rlog = callPackage ../development/libraries/rlog { };

  rubberband = callPackage ../development/libraries/rubberband {
    fftw = fftwSinglePrec;
    inherit (vamp) vampSDK;
  };

  sbc = callPackage ../development/libraries/sbc { };

  schroedinger = callPackage ../development/libraries/schroedinger { };

  SDL = callPackage ../development/libraries/SDL {
    openglSupport = mesaSupported;
    alsaSupport = (!stdenv.isDarwin);
    x11Support = true;
    pulseaudioSupport = stdenv.isDarwin; # better go through ALSA

    # resolve the unrecognized -fpascal-strings option error
    stdenv = if stdenv.isDarwin
      then clangStdenv
      else stdenv;
  };

  # Fixes major problems with choppy sound in MLT / Kdenlive / Shotcut
  SDL_pulseaudio = SDL.override { pulseaudioSupport = true; };

  SDL_gfx = callPackage ../development/libraries/SDL_gfx { };

  SDL_image = callPackage ../development/libraries/SDL_image {
    # provide an Objective-C compiler
    stdenv = if stdenv.isDarwin
      then clangStdenv
      else stdenv;
  };

  SDL_mixer = callPackage ../development/libraries/SDL_mixer { };

  SDL_net = callPackage ../development/libraries/SDL_net { };

  SDL_sound = callPackage ../development/libraries/SDL_sound { };

  SDL_ttf = callPackage ../development/libraries/SDL_ttf { };

  SDL2 = callPackage ../development/libraries/SDL2 {
    openglSupport = mesaSupported;
    alsaSupport = true;
    x11Support = true;
    pulseaudioSupport = false; # better go through ALSA
  };

  SDL2_image = callPackage ../development/libraries/SDL2_image { };

  SDL2_mixer = callPackage ../development/libraries/SDL2_mixer { };

  SDL2_gfx = callPackage ../development/libraries/SDL2_gfx { };

  serd = callPackage ../development/libraries/serd {};

  serf = callPackage ../development/libraries/serf {};

  silgraphite = callPackage ../development/libraries/silgraphite {};
  graphite2 = callPackage ../development/libraries/silgraphite/graphite2.nix {};

  simgear = callPackage ../development/libraries/simgear { };

  sfml_git = callPackage ../development/libraries/sfml { };

  slang = callPackage ../development/libraries/slang { };

  slibGuile = callPackage ../development/libraries/slib {
    scheme = guile_1_8;
    texinfo = texinfo4; # otherwise erros: must be after `@defun' to use `@defunx'
  };

  smpeg = callPackage ../development/libraries/smpeg { };

  snack = callPackage ../development/libraries/snack {
        # optional
  };

  snappy = callPackage ../development/libraries/snappy { };

  sodium = callPackage ../development/libraries/sodium {};

  sofia_sip = callPackage ../development/libraries/sofia-sip { };

  soprano = callPackage ../development/libraries/soprano { };

  soqt = callPackage ../development/libraries/soqt { };

  sord = callPackage ../development/libraries/sord {};

  spandsp = callPackage ../development/libraries/spandsp {};

  speechd = callPackage ../development/libraries/speechd { };

  speech_tools = callPackage ../development/libraries/speech-tools {};

  speex = callPackage ../development/libraries/speex { };

  sphinxbase = callPackage ../development/libraries/sphinxbase { };

  spice = callPackage ../development/libraries/spice {
    celt = celt_0_5_1;
    inherit (xlibs) libXrandr libXfixes libXext libXrender libXinerama;
    inherit (pythonPackages) pyparsing;
  };

  spice_gtk = callPackage ../development/libraries/spice-gtk { };

  spice_protocol = callPackage ../development/libraries/spice-protocol { };

  sratom = callPackage ../development/libraries/audio/sratom { };

  srtp = callPackage ../development/libraries/srtp {};

  srtp_linphone = callPackage ../development/libraries/srtp/linphone.nix { };

  sqlite = lowPrio (callPackage ../development/libraries/sqlite {
    readline = null;
    ncurses = null;
  });

  sqliteInteractive = appendToName "interactive" (sqlite.override {
    inherit readline ncurses;
  });

  sqlcipher = lowPrio (callPackage ../development/libraries/sqlcipher {
    readline = null;
    ncurses = null;
  });

  stfl = callPackage ../development/libraries/stfl {
    stdenv = if stdenv.isDarwin
      then overrideGCC stdenv gccApple
      else stdenv;
  };

  stlink = callPackage ../development/tools/misc/stlink { };

  steghide = callPackage ../tools/security/steghide {};

  stepmania = callPackage ../games/stepmania {};

  stlport = callPackage ../development/libraries/stlport { };

  strigi = callPackage ../development/libraries/strigi { clucene_core = clucene_core_2; };

  subtitleeditor = callPackage ../applications/video/subtitleeditor { };

  suil = callPackage ../development/libraries/audio/suil { };

  suitesparse = callPackage ../development/libraries/suitesparse { };

  sutils = callPackage ../tools/misc/sutils { };

  sword = callPackage ../development/libraries/sword { };

  szip = callPackage ../development/libraries/szip { };

  t1lib = callPackage ../development/libraries/t1lib { };

  taglib = callPackage ../development/libraries/taglib { };

  taglib_extras = callPackage ../development/libraries/taglib-extras { };

  talloc = callPackage ../development/libraries/talloc { };

  tclap = callPackage ../development/libraries/tclap {};

  tclgpg = callPackage ../development/libraries/tclgpg { };

  tcllib = callPackage ../development/libraries/tcllib { };

  tcltls = callPackage ../development/libraries/tcltls { };

  tdb = callPackage ../development/libraries/tdb { };

  tecla = callPackage ../development/libraries/tecla { };

  telepathy_glib = callPackage ../development/libraries/telepathy/glib { };

  telepathy_farstream = callPackage ../development/libraries/telepathy/farstream {};

  telepathy_qt = callPackage ../development/libraries/telepathy/qt { };

  thrift = callPackage ../development/libraries/thrift { };

  tinyxml = tinyxml2;

  tinyxml2 = callPackage ../development/libraries/tinyxml/2.6.2.nix { };

  tk = callPackage ../development/libraries/tk { };

  tnt = callPackage ../development/libraries/tnt { };

  tokyocabinet = callPackage ../development/libraries/tokyo-cabinet { };
  tokyotyrant = callPackage ../development/libraries/tokyo-tyrant { };

  tremor = callPackage ../development/libraries/tremor { };

  unicap = callPackage ../development/libraries/unicap {};

  tsocks = callPackage ../development/libraries/tsocks { };

  unixODBC = callPackage ../development/libraries/unixODBC { };

  unixODBCDrivers = recurseIntoAttrs (import ../development/libraries/unixODBCDrivers {
    inherit fetchurl stdenv unixODBC glibc libtool openssl zlib;
    inherit postgresql mysql sqlite;
  });

  urt = callPackage ../development/libraries/urt { };

  ustr = callPackage ../development/libraries/ustr { };

  usbredir = callPackage ../development/libraries/usbredir {
    libusb = libusb1;
  };

  ucommon = callPackage ../development/libraries/ucommon { };

  v8 = callPackage ../development/libraries/v8 {
    inherit (pythonPackages) gyp;
  };

  vaapiIntel = callPackage ../development/libraries/vaapi-intel { };

  vaapiVdpau = callPackage ../development/libraries/vaapi-vdpau { };

  vamp = callPackage ../development/libraries/audio/vamp { };

  vcdimager = callPackage ../development/libraries/vcdimager { };

  vigra = callPackage ../development/libraries/vigra {
    inherit (pkgs.pythonPackages) numpy;
  };

  vlock = callPackage ../misc/screensavers/vlock { };

  vmime = callPackage ../development/libraries/vmime { };

  vrpn = callPackage ../development/libraries/vrpn { };

  vtk = callPackage ../development/libraries/vtk { };

  vtkWithQt4 = vtk.override { qtLib = qt4; };

  vxl = callPackage ../development/libraries/vxl {
    libpng = libpng12;
  };

  wayland = callPackage ../development/libraries/wayland { };

  webkit = webkitgtk;

  webkitgtk = callPackage ../development/libraries/webkitgtk {
    harfbuzz = harfbuzz.override {
      withIcu = true;
    };
    gst-plugins-base = gst_all_1.gst-plugins-base;
  };

  webkitgtk2 = webkitgtk.override {
    withGtk2 = true;
    enableIntrospection = false;
  };

  wildmidi = callPackage ../development/libraries/wildmidi { };

  wvstreams = callPackage ../development/libraries/wvstreams { };

  wxGTK = wxGTK28;

  wxGTK28 = callPackage ../development/libraries/wxGTK-2.8 {
    inherit (gnome) GConf;
    withMesa = lib.elem system lib.platforms.mesaPlatforms;
  };

  wxGTK29 = callPackage ../development/libraries/wxGTK-2.9/default.nix {
    inherit (gnome) GConf;
    withMesa = lib.elem system lib.platforms.mesaPlatforms;

    # use for Objective-C++ compiler
    stdenv = if stdenv.isDarwin
      then clangStdenv
      else stdenv;
  };

  wxGTK30 = callPackage ../development/libraries/wxGTK-3.0/default.nix {
    inherit (gnome) GConf;
    withMesa = lib.elem system lib.platforms.mesaPlatforms;

    # use for Objective-C++ compiler
    stdenv = if stdenv.isDarwin
      then clangStdenv
      else stdenv;
  };

  wtk = callPackage ../development/libraries/wtk { };

  x264 = callPackage ../development/libraries/x264 { };

  xapian = callPackage ../development/libraries/xapian { };

  xapianBindings = callPackage ../development/libraries/xapian/bindings {  # TODO perl php Java, tcl, C#, python
  };

  xapian10 = callPackage ../development/libraries/xapian/1.0.x.nix { };

  xapianBindings10 = callPackage ../development/libraries/xapian/bindings/1.0.x.nix {  # TODO perl php Java, tcl, C#, python
  };

  Xaw3d = callPackage ../development/libraries/Xaw3d { };

  xbase = callPackage ../development/libraries/xbase { };

  xcb-util-cursor = callPackage ../development/libraries/xcb-util-cursor { };
 
  xdo = callPackage ../tools/misc/xdo { };

  xineLib = callPackage ../development/libraries/xine-lib {
    ffmpeg = ffmpeg_1;
  };

  xautolock = callPackage ../misc/screensavers/xautolock { };

  xercesc = callPackage ../development/libraries/xercesc {};

  xlibsWrapper = callPackage ../development/libraries/xlibs-wrapper {
    packages = [
      freetype fontconfig xlibs.xproto xlibs.libX11 xlibs.libXt
      xlibs.libXft xlibs.libXext xlibs.libSM xlibs.libICE
      xlibs.xextproto
    ];
  };

  xmlrpc_c = callPackage ../development/libraries/xmlrpc-c { };

  xmlsec = callPackage ../development/libraries/xmlsec { };

  xvidcore = callPackage ../development/libraries/xvidcore { };

  xylib = callPackage ../development/libraries/xylib { };

  yajl = callPackage ../development/libraries/yajl { };

  zangband = builderDefsPackage (import ../games/zangband) {
    inherit ncurses flex bison autoconf automake m4 coreutils;
  };

  zeitgeist = callPackage ../development/libraries/zeitgeist { };

  zlib = callPackage ../development/libraries/zlib {
    fetchurl = fetchurlBoot;
  };

  zlibStatic = lowPrio (appendToName "static" (callPackage ../development/libraries/zlib {
    static = true;
  }));

  zeromq2 = callPackage ../development/libraries/zeromq/2.x.nix {};
  zeromq3 = callPackage ../development/libraries/zeromq/3.x.nix {};
  zeromq4 = callPackage ../development/libraries/zeromq/4.x.nix {};

  zziplib = callPackage ../development/libraries/zziplib { };


  ### DEVELOPMENT / LIBRARIES / JAVA

  atermjava = callPackage ../development/libraries/java/aterm {
    stdenv = overrideInStdenv stdenv [gnumake380];
  };

  commonsFileUpload = callPackage ../development/libraries/java/jakarta-commons/file-upload { };

  fastjar = callPackage ../development/tools/java/fastjar { };

  httpunit = callPackage ../development/libraries/java/httpunit { };

  gwtdragdrop = callPackage ../development/libraries/java/gwt-dragdrop { };

  gwtwidgets = callPackage ../development/libraries/java/gwt-widgets { };

  jakartabcel = callPackage ../development/libraries/java/jakarta-bcel {
    regexp = jakartaregexp;
  };

  jakartaregexp = callPackage ../development/libraries/java/jakarta-regexp { };

  javaCup = callPackage ../development/libraries/java/cup { };

  javasvn = callPackage ../development/libraries/java/javasvn { };

  jclasslib = callPackage ../development/tools/java/jclasslib { };

  jdom = callPackage ../development/libraries/java/jdom { };

  jflex = callPackage ../development/libraries/java/jflex { };

  jjtraveler = callPackage ../development/libraries/java/jjtraveler {
    stdenv = overrideInStdenv stdenv [gnumake380];
  };

  junit = callPackage ../development/libraries/java/junit { antBuild = releaseTools.antBuild; };

  junixsocket = callPackage ../development/libraries/java/junixsocket { };

  jzmq = callPackage ../development/libraries/java/jzmq { };

  lucene = callPackage ../development/libraries/java/lucene { };

  mockobjects = callPackage ../development/libraries/java/mockobjects { };

  saxon = callPackage ../development/libraries/java/saxon { };

  saxonb = callPackage ../development/libraries/java/saxon/default8.nix { };

  sharedobjects = callPackage ../development/libraries/java/shared-objects {
    stdenv = overrideInStdenv stdenv [gnumake380];
  };

  smack = callPackage ../development/libraries/java/smack { };

  swt = callPackage ../development/libraries/java/swt {
    inherit (gnome) libsoup;
  };


  ### DEVELOPMENT / LIBRARIES / JAVASCRIPT

  jquery_ui = callPackage ../development/libraries/javascript/jquery-ui { };

  yuicompressor = callPackage ../development/tools/yuicompressor { };

  ### DEVELOPMENT / LISP MODULES

  asdf = callPackage ../development/lisp-modules/asdf {
    texLive = null;
  };

  clwrapperFunction = callPackage ../development/lisp-modules/clwrapper;

  wrapLisp = lisp: clwrapperFunction { inherit lisp; };

  lispPackagesFor = clwrapper: callPackage ../development/lisp-modules/lisp-packages.nix {
    inherit clwrapper;
  };

  lispPackagesClisp = lispPackagesFor (wrapLisp clisp);
  lispPackagesSBCL = lispPackagesFor (wrapLisp sbcl);
  lispPackages = recurseIntoAttrs lispPackagesSBCL;


  ### DEVELOPMENT / PERL MODULES

  buildPerlPackage = import ../development/perl-modules/generic perl;

  perlPackages = recurseIntoAttrs (import ./perl-packages.nix {
    inherit pkgs;
    overrides = (config.perlPackageOverrides or (p: {})) pkgs;
  });

  perl510Packages = import ./perl-packages.nix {
    pkgs = pkgs // {
      perl = perl510;
      buildPerlPackage = import ../development/perl-modules/generic perl510;
    };
    overrides = (config.perl510PackageOverrides or (p: {})) pkgs;
  };

  perl514Packages = import ./perl-packages.nix {
    pkgs = pkgs // {
      perl = perl514;
      buildPerlPackage = import ../development/perl-modules/generic perl514;
    };
    overrides = (config.perl514PackageOverrides or (p: {})) pkgs;
  };

  perlXMLParser = perlPackages.XMLParser;

  ack = perlPackages.ack;

  perlArchiveCpio = perlPackages.ArchiveCpio;

  perlcritic = perlPackages.PerlCritic;

  planetary_annihilation = callPackage ../games/planetaryannihilation { };


  ### DEVELOPMENT / PYTHON MODULES

  # python function with default python interpreter
  buildPythonPackage = pythonPackages.buildPythonPackage;

  # `nix-env -i python-nose` installs for 2.7, the default python.
  # Therefore we do not recurse into attributes here, in contrast to
  # python27Packages. `nix-env -iA python26Packages.nose` works
  # regardless.
  python26Packages = import ./python-packages.nix {
    inherit pkgs;
    python = python26;
  };

  python27Packages = lib.hiPrioSet (recurseIntoAttrs (import ./python-packages.nix {
    inherit pkgs;
    python = python27;
  }));

  python32Packages = import ./python-packages.nix {
    inherit pkgs;
    python = python32;
  };

  python33Packages = recurseIntoAttrs (import ./python-packages.nix {
    inherit pkgs;
    python = python33;
  });

  python34Packages = recurseIntoAttrs (import ./python-packages.nix {
    inherit pkgs;
    python = python34;
  });

  pypyPackages = recurseIntoAttrs (import ./python-packages.nix {
    inherit pkgs;
    python = pypy;
  });

  foursuite = callPackage ../development/python-modules/4suite { };

  bsddb3 = callPackage ../development/python-modules/bsddb3 { };

  ecdsa = callPackage ../development/python-modules/ecdsa { };

  numeric = callPackage ../development/python-modules/numeric { };

  pil = pythonPackages.pil;

  psyco = callPackage ../development/python-modules/psyco { };

  pycairo = pythonPackages.pycairo;

  pycapnp = pythonPackages.pycapnp;

  pycrypto = pythonPackages.pycrypto;

  pycups = callPackage ../development/python-modules/pycups { };

  pyexiv2 = callPackage ../development/python-modules/pyexiv2 { };

  pygame = callPackage ../development/python-modules/pygame { };

  pygobject = pythonPackages.pygobject;

  pygobject3 = pythonPackages.pygobject3;

  pygtk = pythonPackages.pygtk;

  pyGtkGlade = pythonPackages.pyGtkGlade;

  pylint = callPackage ../development/python-modules/pylint { };

  pyopenssl = builderDefsPackage (import ../development/python-modules/pyopenssl) {
    inherit python openssl;
  };

  rhpl = callPackage ../development/python-modules/rhpl { };

  sip = callPackage ../development/python-modules/sip { };

  pyqt4 = callPackage ../development/python-modules/pyqt/4.x.nix {
    stdenv = if stdenv.isDarwin
      then clangStdenv
      else stdenv;
  };

  pysideApiextractor = callPackage ../development/python-modules/pyside/apiextractor.nix { };

  pysideGeneratorrunner = callPackage ../development/python-modules/pyside/generatorrunner.nix { };

  pyside = callPackage ../development/python-modules/pyside { };

  pysideTools = callPackage ../development/python-modules/pyside/tools.nix { };

  pysideShiboken = callPackage ../development/python-modules/pyside/shiboken.nix { };

  pyx = callPackage ../development/python-modules/pyx { };

  pyxml = callPackage ../development/python-modules/pyxml { };

  rbtools = callPackage ../development/python-modules/rbtools { };

  setuptools = pythonPackages.setuptools;

  slowaes = callPackage ../development/python-modules/slowaes { };

  wxPython = pythonPackages.wxPython;
  wxPython28 = pythonPackages.wxPython28;

  twisted = pythonPackages.twisted;

  ZopeInterface = pythonPackages.zope_interface;

  ### DEVELOPMENT / R MODULES

  R = callPackage ../applications/science/math/R {
    inherit (xlibs) libX11 libXt;
    texLive = texLiveAggregationFun { paths = [ texLive texLiveExtra ]; };
    withRecommendedPackages = false;
  };

  rWrapper = callPackage ../development/r-modules/wrapper.nix {
    # Those packages are usually installed as part of the R build.
    recommendedPackages = with rPackages; [ MASS lattice Matrix nlme
      survival boot cluster codetools foreign KernSmooth rpart class
      nnet spatial mgcv ];
    # Override this attribute to register additional libraries.
    packages = [];
  };

  rPackages = import ../development/r-modules/cran-packages.nix {
    inherit pkgs;
    overrides = (config.rPackageOverrides or (p: {})) pkgs;
  };

  ### SERVERS

  rdf4store = callPackage ../servers/http/4store { };

  apacheHttpd = pkgs.apacheHttpd_2_2;

  apacheHttpd_2_2 = callPackage ../servers/http/apache-httpd/2.2.nix {
    sslSupport = true;
  };

  apacheHttpd_2_4 = lowPrio (callPackage ../servers/http/apache-httpd/2.4.nix {
    sslSupport = true;
  });

  apcupsd = callPackage ../servers/apcupsd { };

  sabnzbd = callPackage ../servers/sabnzbd { };

  bind = callPackage ../servers/dns/bind { };

  bird = callPackage ../servers/bird { };

  couchdb = callPackage ../servers/http/couchdb {
    spidermonkey = spidermonkey_185;
    python = python27;
    sphinx = python27Packages.sphinx;
    erlang = erlangR16;
  };

  dico = callPackage ../servers/dico { };

  dict = callPackage ../servers/dict {
      libmaa = callPackage ../servers/dict/libmaa.nix {};
  };

  dictdDBs = recurseIntoAttrs (import ../servers/dict/dictd-db.nix {
    inherit builderDefs;
  });

  dictDBCollector = import ../servers/dict/dictd-db-collector.nix {
    inherit stdenv lib dict;
  };

  dictdWiktionary = callPackage ../servers/dict/dictd-wiktionary.nix {};

  dictdWordnet = callPackage ../servers/dict/dictd-wordnet.nix {};

  diod = callPackage ../servers/diod { };

  dovecot = dovecot21;

  dovecot21 = callPackage ../servers/mail/dovecot { };

  dovecot22 = callPackage ../servers/mail/dovecot/2.2.x.nix { };

  dovecot_pigeonhole = callPackage ../servers/mail/dovecot-pigeonhole { };

  etcd = callPackage ../servers/etcd { };

  ejabberd = callPackage ../servers/xmpp/ejabberd {
    erlang = erlangR16;
  };

  elasticmq = callPackage ../servers/elasticmq { };

  etcdctl = callPackage ../development/tools/etcdctl { };

  fcgiwrap = callPackage ../servers/fcgiwrap { };

  felix = callPackage ../servers/felix { };

  felix_remoteshell = callPackage ../servers/felix/remoteshell.nix { };

  fingerd_bsd = callPackage ../servers/fingerd/bsd-fingerd { };

  firebird = callPackage ../servers/firebird { icu = null; };
  firebirdSuper = callPackage ../servers/firebird { superServer = true; };

  fleet = callPackage ../servers/fleet { };

  freepops = callPackage ../servers/mail/freepops { };

  freeswitch = callPackage ../servers/sip/freeswitch { };

  ghostOne = callPackage ../servers/games/ghost-one {
    boost = boost144.override { taggedLayout = true; };
  };

  ircdHybrid = callPackage ../servers/irc/ircd-hybrid { };

  jboss = callPackage ../servers/http/jboss { };

  jboss_mysql_jdbc = callPackage ../servers/http/jboss/jdbc/mysql { };

  jetty = callPackage ../servers/http/jetty { };

  jetty61 = callPackage ../servers/http/jetty/6.1 { };

  joseki = callPackage ../servers/http/joseki {};

  leafnode = callPackage ../servers/news/leafnode { };

  lighttpd = callPackage ../servers/http/lighttpd { };

  mailman = callPackage ../servers/mail/mailman { };

  mediatomb = callPackage ../servers/mediatomb { };

  memcached = callPackage ../servers/memcached {};

  mod_dnssd = callPackage ../servers/http/apache-modules/mod_dnssd/default.nix { };

  mod_evasive = callPackage ../servers/http/apache-modules/mod_evasive { };

  mod_python = callPackage ../servers/http/apache-modules/mod_python { };

  mod_fastcgi = callPackage ../servers/http/apache-modules/mod_fastcgi { };

  mod_wsgi = callPackage ../servers/http/apache-modules/mod_wsgi { };

  mpd = callPackage ../servers/mpd {
    aacSupport    = config.mpd.aacSupport or true;
    ffmpegSupport = config.mpd.ffmpegSupport or true;
  };

  mpd_clientlib = callPackage ../servers/mpd/clientlib.nix { };

  miniHttpd = callPackage ../servers/http/mini-httpd {};

  myserver = callPackage ../servers/http/myserver { };

  nginx = callPackage ../servers/http/nginx {
    rtmp        = true;
    fullWebDAV  = true;
    syslog      = true;
    moreheaders = true;
  };

  ngircd = callPackage ../servers/irc/ngircd { };

  nix-binary-cache = callPackage ../servers/http/nix-binary-cache {};

  nsd = callPackage ../servers/dns/nsd { };

  nsq = callPackage ../servers/nsq { };

  opensmtpd = callPackage ../servers/mail/opensmtpd { };

  petidomo = callPackage ../servers/mail/petidomo { };

  popa3d = callPackage ../servers/mail/popa3d { };

  postfix = callPackage ../servers/mail/postfix { };

  postfix211 = callPackage ../servers/mail/postfix/2.11.nix { };

  pulseaudio = callPackage ../servers/pulseaudio {
    gconf = gnome.GConf;
    # The following are disabled in the default build, because if this
    # functionality is desired, they are only needed in the PulseAudio
    # server.
    bluez = null;
    avahi = null;
  };
  pulseaudioFull = pulseaudio.override {
    bluez = bluez5;
    avahi = avahi;
    jackaudioSupport = true;
    x11Support = true;
  };

  tomcat_connectors = callPackage ../servers/http/apache-modules/tomcat-connectors { };

  pies = callPackage ../servers/pies { };

  portmap = callPackage ../servers/portmap { };

  rpcbind = callPackage ../servers/rpcbind { };

  #monetdb = callPackage ../servers/sql/monetdb { };

  mariadb = callPackage ../servers/sql/mariadb {};

  mongodb = callPackage ../servers/nosql/mongodb { };

  riak = callPackage ../servers/nosql/riak/1.3.1.nix { };

  influxdb = callPackage ../servers/nosql/influxdb { };

  mysql51 = import ../servers/sql/mysql/5.1.x.nix {
    inherit fetchurl ncurses zlib perl openssl stdenv;
    ps = procps; /* !!! Linux only */
  };

  mysql55 = callPackage ../servers/sql/mysql/5.5.x.nix { };

  mysql = mysql51;

  mysql_jdbc = callPackage ../servers/sql/mysql/jdbc { };

  nagios = callPackage ../servers/monitoring/nagios { };

  munin = callPackage ../servers/monitoring/munin { };

  nagiosPluginsOfficial = callPackage ../servers/monitoring/nagios/plugins/official-2.x.nix { };

  net_snmp = callPackage ../servers/monitoring/net-snmp { };

  oidentd = callPackage ../servers/identd/oidentd { };

  openfire = callPackage ../servers/xmpp/openfire { };

  oracleXE = callPackage ../servers/sql/oracle-xe { };

  OVMF = callPackage ../applications/virtualization/OVMF { };

  postgresql = postgresql92;

  postgresql84 = callPackage ../servers/sql/postgresql/8.4.x.nix { };

  postgresql90 = callPackage ../servers/sql/postgresql/9.0.x.nix { };

  postgresql91 = callPackage ../servers/sql/postgresql/9.1.x.nix { };

  postgresql92 = callPackage ../servers/sql/postgresql/9.2.x.nix { };

  postgresql93 = callPackage ../servers/sql/postgresql/9.3.x.nix { };

  postgresql_jdbc = callPackage ../servers/sql/postgresql/jdbc { };

  psqlodbc = callPackage ../servers/sql/postgresql/psqlodbc { };

  pyIRCt = builderDefsPackage (import ../servers/xmpp/pyIRCt) {
    inherit xmpppy pythonIRClib python makeWrapper;
  };

  pyMAILt = builderDefsPackage (import ../servers/xmpp/pyMAILt) {
    inherit xmpppy python makeWrapper fetchcvs;
  };

  qpid-cpp = callPackage ../servers/amqp/qpid-cpp { };

  rabbitmq_server = callPackage ../servers/amqp/rabbitmq-server { };

  radius = callPackage ../servers/radius { };

  redis = callPackage ../servers/nosql/redis { };

  redstore = callPackage ../servers/http/redstore { };

  restund = callPackage ../servers/restund {};

  rethinkdb = callPackage ../servers/nosql/rethinkdb { };

  rippled = callPackage ../servers/rippled { };

  spamassassin = callPackage ../servers/mail/spamassassin {
    inherit (perlPackages) HTMLParser NetDNS NetAddrIP DBFile
      HTTPDate MailDKIM LWP IOSocketSSL;
  };

  samba = callPackage ../servers/samba { };

  # A lightweight Samba, useful for non-Linux-based OSes.
  samba_light = lowPrio (callPackage ../servers/samba {
    pam = null;
    fam = null;
    cups = null;
    acl = null;
    openldap = null;
    # libunwind 1.0.1 is not ported to GNU/Hurd.
    libunwind = null;
  });

  serfdom = callPackage ../servers/serfdom { };

  seyren = callPackage ../servers/monitoring/seyren { };

  shishi = callPackage ../servers/shishi { };

  sipwitch = callPackage ../servers/sip/sipwitch { };

  spawn_fcgi = callPackage ../servers/http/spawn-fcgi { };

  squids = recurseIntoAttrs( import ../servers/squid/squids.nix {
    inherit fetchurl stdenv perl lib composableDerivation
      openldap pam db cyrus_sasl kerberos libcap expat libxml2 libtool
      openssl;
  });
  squid = squids.squid31; # has ipv6 support

  thttpd = callPackage ../servers/http/thttpd { };

  storm = callPackage ../servers/computing/storm { };

  tomcat5 = callPackage ../servers/http/tomcat/5.0.nix { };

  tomcat6 = callPackage ../servers/http/tomcat/6.0.nix { };

  tomcat_mysql_jdbc = callPackage ../servers/http/tomcat/jdbc/mysql { };

  axis2 = callPackage ../servers/http/tomcat/axis2 { };

  unifi = callPackage ../servers/unifi { };

  virtuoso6 = callPackage ../servers/sql/virtuoso/6.x.nix { };

  virtuoso7 = callPackage ../servers/sql/virtuoso/7.x.nix { };

  virtuoso = virtuoso6;

  vsftpd = callPackage ../servers/ftp/vsftpd { };

  winstone = callPackage ../servers/http/winstone { };

  xinetd = callPackage ../servers/xinetd { };

  xorg = recurseIntoAttrs (import ../servers/x11/xorg/default.nix {
    inherit fetchurl fetchgit fetchpatch stdenv pkgconfig intltool freetype fontconfig
      libxslt expat libdrm libpng zlib perl mesa_drivers
      dbus libuuid openssl gperf m4
      autoconf automake libtool xmlto asciidoc udev flex bison python mtdev pixman;
    mesa = mesa_noglu;
  } // {
    xf86videointel-testing = callPackage ../servers/x11/xorg/xf86-video-intel-testing.nix { };
  });

  xorgReplacements = callPackage ../servers/x11/xorg/replacements.nix { };

  xorgVideoUnichrome = callPackage ../servers/x11/xorg/unichrome/default.nix { };

  yaws = callPackage ../servers/http/yaws { };

  zabbix = recurseIntoAttrs (import ../servers/monitoring/zabbix {
    inherit fetchurl stdenv pkgconfig postgresql curl openssl zlib;
  });

  zabbix20 = callPackage ../servers/monitoring/zabbix/2.0.nix { };
  zabbix22 = callPackage ../servers/monitoring/zabbix/2.2.nix { };


  ### OS-SPECIFIC

  afuse = callPackage ../os-specific/linux/afuse { };

  amdUcode = callPackage ../os-specific/linux/microcode/amd.nix { };

  autofs5 = callPackage ../os-specific/linux/autofs/autofs-v5.nix { };

  _915resolution = callPackage ../os-specific/linux/915resolution { };

  nfsUtils = callPackage ../os-specific/linux/nfs-utils { };

  acpi = callPackage ../os-specific/linux/acpi { };

  acpid = callPackage ../os-specific/linux/acpid { };

  acpitool = callPackage ../os-specific/linux/acpitool { };

  alienfx = callPackage ../os-specific/linux/alienfx { };

  alsaLib = callPackage ../os-specific/linux/alsa-lib { };

  alsaPlugins = callPackage ../os-specific/linux/alsa-plugins {
    jack2 = null;
  };

  alsaPluginWrapper = callPackage ../os-specific/linux/alsa-plugins/wrapper.nix { };

  alsaUtils = callPackage ../os-specific/linux/alsa-utils { };
  alsaOss = callPackage ../os-specific/linux/alsa-oss { };

  microcode2ucode = callPackage ../os-specific/linux/microcode/converter.nix { };

  microcodeIntel = callPackage ../os-specific/linux/microcode/intel.nix { };

  apparmor = callPackage ../os-specific/linux/apparmor {
    inherit (perlPackages) LocaleGettext TermReadKey RpcXML;
    bison = bison2;
  };

  atop = callPackage ../os-specific/linux/atop { };

  audit = callPackage ../os-specific/linux/audit { };

  b43Firmware_5_1_138 = callPackage ../os-specific/linux/firmware/b43-firmware/5.1.138.nix { };

  b43FirmwareCutter = callPackage ../os-specific/linux/firmware/b43-firmware-cutter { };

  batctl = callPackage ../os-specific/linux/batman-adv/batctl.nix { };

  bluez4 = callPackage ../os-specific/linux/bluez {
    pygobject = pygobject3;
  };

  bluez5 = lowPrio (callPackage ../os-specific/linux/bluez/bluez5.nix { });

  bluez = bluez4;

  inherit (pythonPackages) bedup;

  beret = callPackage ../games/beret { };

  bridge_utils = callPackage ../os-specific/linux/bridge-utils { };

  busybox = callPackage ../os-specific/linux/busybox { };

  checkpolicy = callPackage ../os-specific/linux/checkpolicy { };

  checksec = callPackage ../os-specific/linux/checksec { };

  cifs_utils = callPackage ../os-specific/linux/cifs-utils { };

  conky = callPackage ../os-specific/linux/conky {
    mpdSupport   = config.conky.mpdSupport   or true;
    x11Support   = config.conky.x11Support   or false;
    xdamage      = config.conky.xdamage      or false;
    wireless     = config.conky.wireless     or false;
    luaSupport   = config.conky.luaSupport   or false;
    rss          = config.conky.rss          or false;
    weatherMetar = config.conky.weatherMetar or false;
    weatherXoap  = config.conky.weatherXoap  or false;
  };

  cpufrequtils = callPackage ../os-specific/linux/cpufrequtils { };

  cryopid = callPackage ../os-specific/linux/cryopid { };

  criu = callPackage ../os-specific/linux/criu { };

  cryptsetup = callPackage ../os-specific/linux/cryptsetup { };

  cramfsswap = callPackage ../os-specific/linux/cramfsswap { };

  darwin = rec {
    cctools = forceNativeDrv (callPackage ../os-specific/darwin/cctools-port {
      cross = assert crossSystem != null; crossSystem;
      inherit maloader;
      xctoolchain = xcode.toolchain;
    });

    maloader = callPackage ../os-specific/darwin/maloader {
      inherit opencflite;
    };

    opencflite = callPackage ../os-specific/darwin/opencflite {};

    xcode = callPackage ../os-specific/darwin/xcode {};
  };

  devicemapper = lvm2;

  disk_indicator = callPackage ../os-specific/linux/disk-indicator { };

  dmidecode = callPackage ../os-specific/linux/dmidecode { };

  dmtcp = callPackage ../os-specific/linux/dmtcp { };

  dietlibc = callPackage ../os-specific/linux/dietlibc { };

  directvnc = builderDefsPackage ../os-specific/linux/directvnc {
    inherit libjpeg pkgconfig zlib directfb;
    inherit (xlibs) xproto;
  };

  dmraid = callPackage ../os-specific/linux/dmraid { };

  drbd = callPackage ../os-specific/linux/drbd { };

  dstat = callPackage ../os-specific/linux/dstat {
    # pythonFull includes the "curses" standard library module, for pretty
    # dstat color output
    python = pythonFull;
  };

  libossp_uuid = callPackage ../development/libraries/libossp-uuid { };

  libuuid =
    if crossSystem != null && crossSystem.config == "i586-pc-gnu"
    then (utillinux // {
      crossDrv = lib.overrideDerivation utillinux.crossDrv (args: {
        # `libblkid' fails to build on GNU/Hurd.
        configureFlags = args.configureFlags
          + " --disable-libblkid --disable-mount --disable-libmount"
          + " --disable-fsck --enable-static --disable-partx";
        doCheck = false;
        CPPFLAGS =                    # ugly hack for ugly software!
          lib.concatStringsSep " "
            (map (v: "-D${v}=4096")
                 [ "PATH_MAX" "MAXPATHLEN" "MAXHOSTNAMELEN" ]);
      });
    })
    else if stdenv.isLinux
    then utillinux
    else null;

  e3cfsprogs = callPackage ../os-specific/linux/e3cfsprogs { };

  ebtables = callPackage ../os-specific/linux/ebtables { };

  eject = utillinux;

  ffado = callPackage ../os-specific/linux/ffado { };

  fbterm = callPackage ../os-specific/linux/fbterm { };

  fuse = callPackage ../os-specific/linux/fuse { };

  fxload = callPackage ../os-specific/linux/fxload { };

  gfxtablet = callPackage ../os-specific/linux/gfxtablet {};

  gpm = callPackage ../servers/gpm { };

  gradm = callPackage ../os-specific/linux/gradm {
    flex = flex_2_5_35;
  };

  hdparm = callPackage ../os-specific/linux/hdparm { };

  hibernate = callPackage ../os-specific/linux/hibernate { };

  hostapd = callPackage ../os-specific/linux/hostapd { };

  htop =
    if stdenv.isLinux then
      callPackage ../os-specific/linux/htop { }
    else if stdenv.isDarwin then
      callPackage ../os-specific/darwin/htop { }
    else null;

  # GNU/Hurd core packages.
  gnu = recurseIntoAttrs (callPackage ../os-specific/gnu {
    inherit platform crossSystem;
  });

  hwdata = callPackage ../os-specific/linux/hwdata { };

  i7z = callPackage ../os-specific/linux/i7z { };

  ifplugd = callPackage ../os-specific/linux/ifplugd { };

  iomelt = callPackage ../os-specific/linux/iomelt { };

  iotop = callPackage ../os-specific/linux/iotop { };

  iproute = callPackage ../os-specific/linux/iproute { };

  iputils = callPackage ../os-specific/linux/iputils {
    sp = spCompat;
    inherit (perlPackages) SGMLSpm;
  };

  iptables = callPackage ../os-specific/linux/iptables { };

  iw = callPackage ../os-specific/linux/iw { };

  jujuutils = callPackage ../os-specific/linux/jujuutils { };

  kbd = callPackage ../os-specific/linux/kbd { };

  kmscon = callPackage ../os-specific/linux/kmscon { };

  latencytop = callPackage ../os-specific/linux/latencytop { };

  ldm = callPackage ../os-specific/linux/ldm { };

  libaio = callPackage ../os-specific/linux/libaio { };

  libatasmart = callPackage ../os-specific/linux/libatasmart { };

  libcgroup = callPackage ../os-specific/linux/libcgroup { };

  libnl = callPackage ../os-specific/linux/libnl { };
  libnl_3_2_19 = callPackage ../os-specific/linux/libnl/3.2.19.nix { };

  linuxConsoleTools = callPackage ../os-specific/linux/consoletools { };

  # -- Linux kernel expressions ------------------------------------------------

  linuxHeaders = linuxHeaders_3_7;

  linuxHeaders24Cross = forceNativeDrv (import ../os-specific/linux/kernel-headers/2.4.nix {
    inherit stdenv fetchurl perl;
    cross = assert crossSystem != null; crossSystem;
  });

  linuxHeaders26Cross = forceNativeDrv (import ../os-specific/linux/kernel-headers/2.6.32.nix {
    inherit stdenv fetchurl perl;
    cross = assert crossSystem != null; crossSystem;
  });

  linuxHeaders_3_7 = callPackage ../os-specific/linux/kernel-headers/3.7.nix { };

  linuxHeaders_3_14 = callPackage ../os-specific/linux/kernel-headers/3.14.nix { };

  # We can choose:
  linuxHeadersCrossChooser = ver : if ver == "2.4" then linuxHeaders24Cross
    else if ver == "2.6" then linuxHeaders26Cross
    else throw "Unknown linux kernel version";

  linuxHeadersCross = assert crossSystem != null;
    linuxHeadersCrossChooser crossSystem.platform.kernelMajor;

  kernelPatches = callPackage ../os-specific/linux/kernel/patches.nix { };

  linux_3_2 = makeOverridable (import ../os-specific/linux/kernel/linux-3.2.nix) {
    inherit fetchurl stdenv perl buildLinux;
    kernelPatches = [];
  };

  linux_3_2_xen = lowPrio (linux_3_2.override {
    extraConfig = ''
      XEN_DOM0 y
    '';
  });

  linux_3_4 = makeOverridable (import ../os-specific/linux/kernel/linux-3.4.nix) {
    inherit fetchurl stdenv perl buildLinux;
    kernelPatches = lib.optionals ((platform.kernelArch or null) == "mips")
      [ kernelPatches.mips_fpureg_emu
        kernelPatches.mips_fpu_sigill
      ];
  };

  linux_3_6_rpi = makeOverridable (import ../os-specific/linux/kernel/linux-rpi-3.6.nix) {
    inherit fetchurl stdenv perl buildLinux;
  };

  linux_3_10 = makeOverridable (import ../os-specific/linux/kernel/linux-3.10.nix) {
    inherit fetchurl stdenv perl buildLinux;
    kernelPatches = lib.optionals ((platform.kernelArch or null) == "mips")
      [ kernelPatches.mips_fpureg_emu
        kernelPatches.mips_fpu_sigill
        kernelPatches.mips_ext3_n32
      ];
  };

  linux_3_12 = makeOverridable (import ../os-specific/linux/kernel/linux-3.12.nix) {
    inherit fetchurl stdenv perl buildLinux;
    kernelPatches = lib.optionals ((platform.kernelArch or null) == "mips")
      [ kernelPatches.mips_fpureg_emu
        kernelPatches.mips_fpu_sigill
        kernelPatches.mips_ext3_n32
      ];
  };

  linux_3_14 = makeOverridable (import ../os-specific/linux/kernel/linux-3.14.nix) {
    inherit fetchurl stdenv perl buildLinux;
    kernelPatches = lib.optionals ((platform.kernelArch or null) == "mips")
      [ kernelPatches.mips_fpureg_emu
        kernelPatches.mips_fpu_sigill
        kernelPatches.mips_ext3_n32
      ];
  };

  linux_3_15 = makeOverridable (import ../os-specific/linux/kernel/linux-3.15.nix) {
    inherit fetchurl stdenv perl buildLinux;
    kernelPatches = lib.optionals ((platform.kernelArch or null) == "mips")
      [ kernelPatches.mips_fpureg_emu
        kernelPatches.mips_fpu_sigill
        kernelPatches.mips_ext3_n32
      ];
  };

  linux_3_16 = makeOverridable (import ../os-specific/linux/kernel/linux-3.16.nix) {
    inherit fetchurl stdenv perl buildLinux;
    kernelPatches = lib.optionals ((platform.kernelArch or null) == "mips")
      [ kernelPatches.mips_fpureg_emu
        kernelPatches.mips_fpu_sigill
        kernelPatches.mips_ext3_n32
      ];
  };

  linux_testing = makeOverridable (import ../os-specific/linux/kernel/linux-testing.nix) {
    inherit fetchurl stdenv perl buildLinux;
    kernelPatches = lib.optionals ((platform.kernelArch or null) == "mips")
      [ kernelPatches.mips_fpureg_emu
        kernelPatches.mips_fpu_sigill
        kernelPatches.mips_ext3_n32
      ];
  };

  /* grsec configuration

     We build several flavors of 'default' grsec kernels. These are
     built by default with Hydra. If the user selects a matching
     'default' flavor, then the pre-canned package set can be
     chosen. Typically, users will make very basic choices like
     'security' + 'server' or 'performance' + 'desktop' with
     virtualisation support. These will then be picked.

     Note: Xen guest kernels are included for e.g. NixOps deployments
     to EC2, where Xen is the Hypervisor.
  */

  grFlavors = import ../build-support/grsecurity/flavors.nix;

  mkGrsecurity = opts:
    (import ../build-support/grsecurity {
      grsecOptions = opts;
      inherit pkgs lib;
    });

  grKernel  = opts: (mkGrsecurity opts).grsecKernel;
  grPackage = opts: recurseIntoAttrs (mkGrsecurity opts).grsecPackage;

  # Stable kernels
  linux_grsec_stable_desktop    = grKernel grFlavors.linux_grsec_stable_desktop;
  linux_grsec_stable_server     = grKernel grFlavors.linux_grsec_stable_server;
  linux_grsec_stable_server_xen = grKernel grFlavors.linux_grsec_stable_server_xen;

  # Testing kernels
  linux_grsec_testing_desktop = grKernel grFlavors.linux_grsec_testing_desktop;
  linux_grsec_testing_server  = grKernel grFlavors.linux_grsec_testing_server;
  linux_grsec_testing_server_xen = grKernel grFlavors.linux_grsec_testing_server_xen;

  /* Linux kernel modules are inherently tied to a specific kernel.  So
     rather than provide specific instances of those packages for a
     specific kernel, we have a function that builds those packages
     for a specific kernel.  This function can then be called for
     whatever kernel you're using. */

  linuxPackagesFor = kernel: self: let callPackage = newScope self; in {
    inherit kernel;

    acpi_call = callPackage ../os-specific/linux/acpi-call {};

    batman_adv = callPackage ../os-specific/linux/batman-adv {};

    bbswitch = callPackage ../os-specific/linux/bbswitch {};

    ati_drivers_x11 = callPackage ../os-specific/linux/ati-drivers { };

    blcr = callPackage ../os-specific/linux/blcr { };

    cryptodev = callPackage ../os-specific/linux/cryptodev { };

    cpupower = callPackage ../os-specific/linux/cpupower { };

    e1000e = callPackage ../os-specific/linux/e1000e {};

    v4l2loopback = callPackage ../os-specific/linux/v4l2loopback { };

    frandom = callPackage ../os-specific/linux/frandom { };

    ktap = callPackage ../os-specific/linux/ktap { };

    lttng-modules = callPackage ../os-specific/linux/lttng-modules { };

    broadcom_sta = callPackage ../os-specific/linux/broadcom-sta/default.nix { };

    nvidiabl = callPackage ../os-specific/linux/nvidiabl { };

    nvidia_x11 = callPackage ../os-specific/linux/nvidia-x11 { };

    nvidia_x11_legacy173 = callPackage ../os-specific/linux/nvidia-x11/legacy173.nix { };
    nvidia_x11_legacy304 = callPackage ../os-specific/linux/nvidia-x11/legacy304.nix { };

    openafsClient = callPackage ../servers/openafs-client { };

    openiscsi = callPackage ../os-specific/linux/open-iscsi { };

    wis_go7007 = callPackage ../os-specific/linux/wis-go7007 { };

    kernelHeaders = callPackage ../os-specific/linux/kernel-headers { };

    klibc = callPackage ../os-specific/linux/klibc { };

    klibcShrunk = lowPrio (callPackage ../os-specific/linux/klibc/shrunk.nix { });


    /* compiles but has to be integrated into the kernel somehow
       Let's have it uncommented and finish it..
    */
    ndiswrapper = callPackage ../os-specific/linux/ndiswrapper { };

    netatop = callPackage ../os-specific/linux/netatop { };

    perf = callPackage ../os-specific/linux/kernel/perf.nix { };

    psmouse_alps = callPackage ../os-specific/linux/psmouse-alps { };

    spl = callPackage ../os-specific/linux/spl { };
    spl_git = callPackage ../os-specific/linux/spl/git.nix { };

    sysdig = callPackage ../os-specific/linux/sysdig {};

    tp_smapi = callPackage ../os-specific/linux/tp_smapi { };

    v86d = callPackage ../os-specific/linux/v86d { };

    virtualbox = callPackage ../applications/virtualization/virtualbox {
      stdenv = stdenv_32bit;
      inherit (gnome) libIDL;
      enableExtensionPack = config.virtualbox.enableExtensionPack or false;
    };

    virtualboxGuestAdditions = callPackage ../applications/virtualization/virtualbox/guest-additions { };

    zfs = callPackage ../os-specific/linux/zfs { };
    zfs_git = callPackage ../os-specific/linux/zfs/git.nix { };
  };

  # The current default kernel / kernel modules.
  linux = linuxPackages.kernel;
  linuxPackages = linuxPackages_3_12;

  # Update this when adding the newest kernel major version!
  linux_latest = pkgs.linux_3_16;
  linuxPackages_latest = pkgs.linuxPackages_3_16;

  # Build the kernel modules for the some of the kernels.
  linuxPackages_3_2 = recurseIntoAttrs (linuxPackagesFor pkgs.linux_3_2 linuxPackages_3_2);
  linuxPackages_3_2_xen = linuxPackagesFor pkgs.linux_3_2_xen linuxPackages_3_2_xen;
  linuxPackages_3_4 = recurseIntoAttrs (linuxPackagesFor pkgs.linux_3_4 linuxPackages_3_4);
  linuxPackages_3_6_rpi = linuxPackagesFor pkgs.linux_3_6_rpi linuxPackages_3_6_rpi;
  linuxPackages_3_10 = recurseIntoAttrs (linuxPackagesFor pkgs.linux_3_10 linuxPackages_3_10);
  linuxPackages_3_10_tuxonice = linuxPackagesFor pkgs.linux_3_10_tuxonice linuxPackages_3_10_tuxonice;
  linuxPackages_3_12 = recurseIntoAttrs (linuxPackagesFor pkgs.linux_3_12 linuxPackages_3_12);
  linuxPackages_3_14 = recurseIntoAttrs (linuxPackagesFor pkgs.linux_3_14 linuxPackages_3_14);
  linuxPackages_3_15 = recurseIntoAttrs (linuxPackagesFor pkgs.linux_3_15 linuxPackages_3_15);
  linuxPackages_3_16 = recurseIntoAttrs (linuxPackagesFor pkgs.linux_3_16 linuxPackages_3_16);
  linuxPackages_testing = recurseIntoAttrs (linuxPackagesFor pkgs.linux_testing linuxPackages_testing);

  # grsecurity flavors
  # Stable kernels
  linuxPackages_grsec_stable_desktop    = grPackage grFlavors.linux_grsec_stable_desktop;
  linuxPackages_grsec_stable_server     = grPackage grFlavors.linux_grsec_stable_server;
  linuxPackages_grsec_stable_server_xen = grPackage grFlavors.linux_grsec_stable_server_xen;

  # Testing kernels
  linuxPackages_grsec_testing_desktop = grPackage grFlavors.linux_grsec_testing_desktop;
  linuxPackages_grsec_testing_server  = grPackage grFlavors.linux_grsec_testing_server;
  linuxPackages_grsec_testing_server_xen = grPackage grFlavors.linux_grsec_testing_server_xen;

  # A function to build a manually-configured kernel
  linuxManualConfig = pkgs.buildLinux;
  buildLinux = import ../os-specific/linux/kernel/manual-config.nix {
    inherit (pkgs) stdenv runCommand nettools bc perl kmod writeTextFile ubootChooser;
  };

  keyutils = callPackage ../os-specific/linux/keyutils { };

  libselinux = callPackage ../os-specific/linux/libselinux { };

  libsemanage = callPackage ../os-specific/linux/libsemanage { };

  libraw = callPackage ../development/libraries/libraw { };

  libraw1394 = callPackage ../development/libraries/libraw1394 { };

  libsexy = callPackage ../development/libraries/libsexy { };

  libsepol = callPackage ../os-specific/linux/libsepol { };

  libsmbios = callPackage ../os-specific/linux/libsmbios { };

  lm_sensors = callPackage ../os-specific/linux/lm-sensors { };

  lockdep = callPackage ../os-specific/linux/lockdep { };

  lsiutil = callPackage ../os-specific/linux/lsiutil { };

  kmod = callPackage ../os-specific/linux/kmod { };

  kmod-blacklist-ubuntu = callPackage ../os-specific/linux/kmod-blacklist-ubuntu { };

  kvm = qemu_kvm;

  libcap = callPackage ../os-specific/linux/libcap { };

  libcap_progs = callPackage ../os-specific/linux/libcap/progs.nix { };

  libcap_pam = callPackage ../os-specific/linux/libcap/pam.nix { };

  libcap_manpages = callPackage ../os-specific/linux/libcap/man.nix { };

  libcap_ng = callPackage ../os-specific/linux/libcap-ng { };

  libnscd = callPackage ../os-specific/linux/libnscd { };

  libnotify = callPackage ../development/libraries/libnotify { };

  libvolume_id = callPackage ../os-specific/linux/libvolume_id { };

  lsscsi = callPackage ../os-specific/linux/lsscsi { };

  lvm2 = callPackage ../os-specific/linux/lvm2 { };

  mdadm = callPackage ../os-specific/linux/mdadm { };

  mingetty = callPackage ../os-specific/linux/mingetty { };

  module_init_tools = callPackage ../os-specific/linux/module-init-tools { };

  aggregateModules = modules:
    callPackage ../os-specific/linux/kmod/aggregator.nix {
      inherit modules;
    };

  multipath_tools = callPackage ../os-specific/linux/multipath-tools { };

  musl = callPackage ../os-specific/linux/musl { };

  nettools = callPackage ../os-specific/linux/net-tools { };

  neverball = callPackage ../games/neverball {
    libpng = libpng15;
  };

  numactl = callPackage ../os-specific/linux/numactl { };

  gocode = callPackage ../development/tools/gocode { };

  gogoclient = callPackage ../os-specific/linux/gogoclient { };

  nss_ldap = callPackage ../os-specific/linux/nss_ldap { };

  pam = callPackage ../os-specific/linux/pam { };

  # pam_bioapi ( see http://www.thinkwiki.org/wiki/How_to_enable_the_fingerprint_reader )

  pam_ccreds = callPackage ../os-specific/linux/pam_ccreds { };

  pam_console = callPackage ../os-specific/linux/pam_console {
    libtool = libtool_1_5;
  };

  pam_devperm = callPackage ../os-specific/linux/pam_devperm { };

  pam_krb5 = callPackage ../os-specific/linux/pam_krb5 { };

  pam_ldap = callPackage ../os-specific/linux/pam_ldap { };

  pam_login = callPackage ../os-specific/linux/pam_login { };

  pam_ssh_agent_auth = callPackage ../os-specific/linux/pam_ssh_agent_auth { };

  pam_usb = callPackage ../os-specific/linux/pam_usb { };

  paxctl = callPackage ../os-specific/linux/paxctl { };

  pax-utils = callPackage ../os-specific/linux/pax-utils { };

  pcmciaUtils = callPackage ../os-specific/linux/pcmciautils {
    firmware = config.pcmciaUtils.firmware or [];
    config = config.pcmciaUtils.config or null;
  };

  plymouth = callPackage ../os-specific/linux/plymouth {
    automake = automake113x;
  };

  pmount = callPackage ../os-specific/linux/pmount { };

  pmutils = callPackage ../os-specific/linux/pm-utils { };

  pmtools = callPackage ../os-specific/linux/pmtools { };

  policycoreutils = callPackage ../os-specific/linux/policycoreutils { };

  powertop = callPackage ../os-specific/linux/powertop { };

  prayer = callPackage ../servers/prayer { };

  procps = procps-ng;

  procps-old = lowPrio (callPackage ../os-specific/linux/procps { });

  procps-ng = callPackage ../os-specific/linux/procps-ng { };

  watch = callPackage ../os-specific/linux/procps/watch.nix { };

  qemu_kvm = lowPrio (qemu.override { x86Only = true; });

  firmwareLinuxNonfree = callPackage ../os-specific/linux/firmware/firmware-linux-nonfree { };

  radeontools = callPackage ../os-specific/linux/radeontools { };

  raspberrypifw = callPackage ../os-specific/linux/firmware/raspberrypi {};

  regionset = callPackage ../os-specific/linux/regionset { };

  rfkill = callPackage ../os-specific/linux/rfkill { };

  rfkill_udev = callPackage ../os-specific/linux/rfkill/udev.nix { };

  rtkit = callPackage ../os-specific/linux/rtkit { };

  sdparm = callPackage ../os-specific/linux/sdparm { };

  sepolgen = callPackage ../os-specific/linux/sepolgen { };

  setools = callPackage ../os-specific/linux/setools { };

  shadow = callPackage ../os-specific/linux/shadow { };

  statifier = builderDefsPackage (import ../os-specific/linux/statifier) { };

  sysdig = callPackage ../os-specific/linux/sysdig {
    kernel = null;
  }; # pkgs.sysdig is a client, for a driver look at linuxPackagesFor

  sysfsutils = callPackage ../os-specific/linux/sysfsutils { };

  sysprof = callPackage ../development/tools/profiling/sysprof {
    inherit (gnome) libglade;
  };

  # Provided with sysfsutils.
  libsysfs = sysfsutils;
  systool = sysfsutils;

  sysklogd = callPackage ../os-specific/linux/sysklogd { };

  syslinux = callPackage ../os-specific/linux/syslinux { };

  sysstat = callPackage ../os-specific/linux/sysstat { };

  systemd = callPackage ../os-specific/linux/systemd {
    linuxHeaders = linuxHeaders_3_14;
  };

  systemtap = callPackage ../development/tools/profiling/systemtap {
    inherit (gnome) libglademm;
  };

  # In nixos, you can set systemd.package = pkgs.systemd_with_lvm2 to get
  # LVM2 working in systemd.
  systemd_with_lvm2 = pkgs.lib.overrideDerivation pkgs.systemd (p: {
      name = p.name + "-with-lvm2";
      postInstall = p.postInstall + ''
        cp "${pkgs.lvm2}/lib/systemd/system-generators/"* $out/lib/systemd/system-generators
      '';
  });

  sysvinit = callPackage ../os-specific/linux/sysvinit { };

  sysvtools = callPackage ../os-specific/linux/sysvinit {
    withoutInitTools = true;
  };

  # FIXME: `tcp-wrapper' is actually not OS-specific.
  tcp_wrappers = callPackage ../os-specific/linux/tcp-wrappers { };

  trackballs = callPackage ../games/trackballs {
    debug = false;
    guile = guile_1_8;
  };

  tunctl = callPackage ../os-specific/linux/tunctl { };

  ubootChooser = name : if name == "upstream" then ubootUpstream
    else if name == "sheevaplug" then ubootSheevaplug
    else if name == "guruplug" then ubootGuruplug
    else if name == "nanonote" then ubootNanonote
    else throw "Unknown uboot";

  ubootUpstream = callPackage ../misc/uboot { };

  ubootSheevaplug = callPackage ../misc/uboot/sheevaplug.nix { };

  ubootNanonote = callPackage ../misc/uboot/nanonote.nix { };

  ubootGuruplug = callPackage ../misc/uboot/guruplug.nix { };

  uclibc = callPackage ../os-specific/linux/uclibc { };

  uclibcCross = lowPrio (callPackage ../os-specific/linux/uclibc {
    inherit fetchurl stdenv libiconv;
    linuxHeaders = linuxHeadersCross;
    gccCross = gccCrossStageStatic;
    cross = assert crossSystem != null; crossSystem;
  });

  udev145 = callPackage ../os-specific/linux/udev/145.nix { };
  udev = pkgs.systemd;

  udisks1 = callPackage ../os-specific/linux/udisks/1-default.nix { };
  udisks2 = callPackage ../os-specific/linux/udisks/2-default.nix { };
  udisks = udisks1;

  udisks_glue = callPackage ../os-specific/linux/udisks-glue { };

  untie = callPackage ../os-specific/linux/untie { };

  upower = callPackage ../os-specific/linux/upower { };

  upower_99 = callPackage ../os-specific/linux/upower/0.99.nix { };

  upstart = callPackage ../os-specific/linux/upstart { };

  usbutils = callPackage ../os-specific/linux/usbutils { };

  usermount = callPackage ../os-specific/linux/usermount { };

  utillinux = lowPrio (callPackage ../os-specific/linux/util-linux {
    ncurses = null;
    perl = null;
  });

  utillinuxCurses = utillinux.override {
    inherit ncurses perl;
  };

  v4l_utils = callPackage ../os-specific/linux/v4l-utils {
    withQt4 = true;
  };

  windows = rec {
    cygwinSetup = callPackage ../os-specific/windows/cygwin-setup { };

    jom = callPackage ../os-specific/windows/jom { };

    w32api = callPackage ../os-specific/windows/w32api {
      gccCross = gccCrossStageStatic;
      binutilsCross = binutilsCross;
    };

    w32api_headers = w32api.override {
      onlyHeaders = true;
    };

    mingw_runtime = callPackage ../os-specific/windows/mingwrt {
      gccCross = gccCrossMingw2;
      binutilsCross = binutilsCross;
    };

    mingw_runtime_headers = mingw_runtime.override {
      onlyHeaders = true;
    };

    mingw_headers1 = buildEnv {
      name = "mingw-headers-1";
      paths = [ w32api_headers mingw_runtime_headers ];
    };

    mingw_headers2 = buildEnv {
      name = "mingw-headers-2";
      paths = [ w32api mingw_runtime_headers ];
    };

    mingw_headers3 = buildEnv {
      name = "mingw-headers-3";
      paths = [ w32api mingw_runtime ];
    };

    mingw_w64 = callPackage ../os-specific/windows/mingw-w64 {
      gccCross = gccCrossStageStatic;
      binutilsCross = binutilsCross;
    };

    mingw_w64_headers = callPackage ../os-specific/windows/mingw-w64 {
      onlyHeaders = true;
    };

    mingw_w64_pthreads = callPackage ../os-specific/windows/mingw-w64 {
      onlyPthreads = true;
    };

    pthreads = callPackage ../os-specific/windows/pthread-w32 {
      mingw_headers = mingw_headers3;
    };

    wxMSW = callPackage ../os-specific/windows/wxMSW-2.8 { };
  };

  wesnoth = callPackage ../games/wesnoth {
    lua = lua5;
  };

  wirelesstools = callPackage ../os-specific/linux/wireless-tools { };

  wpa_supplicant = callPackage ../os-specific/linux/wpa_supplicant { };

  wpa_supplicant_gui = callPackage ../os-specific/linux/wpa_supplicant/gui.nix { };

  xf86_input_mtrack = callPackage ../os-specific/linux/xf86-input-mtrack {
    inherit (xorg) utilmacros xproto inputproto xorgserver;
  };

  xf86_input_multitouch =
    callPackage ../os-specific/linux/xf86-input-multitouch { };

  xf86_input_wacom = callPackage ../os-specific/linux/xf86-input-wacom { };

  xf86_video_nested = callPackage ../os-specific/linux/xf86-video-nested {
    inherit (xorg) fontsproto renderproto utilmacros xorgserver;
  };

  xf86_video_nouveau = xorg.xf86videonouveau;

  xmoto = builderDefsPackage (import ../games/xmoto) {
    inherit chipmunk sqlite curl zlib bzip2 libjpeg libpng
      freeglut mesa SDL SDL_mixer SDL_image SDL_net SDL_ttf
      lua5 ode libxdg_basedir libxml2;
  };

  xorg_sys_opengl = callPackage ../os-specific/linux/opengl/xorg-sys { };

  zd1211fw = callPackage ../os-specific/linux/firmware/zd1211 { };


  ### DATA

  andagii = callPackage ../data/fonts/andagii {};

  anonymousPro = callPackage ../data/fonts/anonymous-pro {};

  arkpandora_ttf = builderDefsPackage (import ../data/fonts/arkpandora) { };

  aurulent-sans = callPackage ../data/fonts/aurulent-sans { };

  bakoma_ttf = callPackage ../data/fonts/bakoma-ttf { };

  cacert = callPackage ../data/misc/cacert { };

  cantarell_fonts = callPackage ../data/fonts/cantarell-fonts { };

  corefonts = callPackage ../data/fonts/corefonts { };

  wrapFonts = paths : ((import ../data/fonts/fontWrap) {
    inherit fetchurl stdenv builderDefs paths;
    inherit (xorg) mkfontdir mkfontscale;
  });

  clearlyU = callPackage ../data/fonts/clearlyU { };

  cm_unicode = callPackage ../data/fonts/cm-unicode {};

  dejavu_fonts = callPackage ../data/fonts/dejavu-fonts {
    inherit (perlPackages) FontTTF;
  };

  docbook5 = callPackage ../data/sgml+xml/schemas/docbook-5.0 { };

  docbook_sgml_dtd_31 = callPackage ../data/sgml+xml/schemas/sgml-dtd/docbook/3.1.nix { };

  docbook_sgml_dtd_41 = callPackage ../data/sgml+xml/schemas/sgml-dtd/docbook/4.1.nix { };

  docbook_xml_dtd_412 = callPackage ../data/sgml+xml/schemas/xml-dtd/docbook/4.1.2.nix { };

  docbook_xml_dtd_42 = callPackage ../data/sgml+xml/schemas/xml-dtd/docbook/4.2.nix { };

  docbook_xml_dtd_43 = callPackage ../data/sgml+xml/schemas/xml-dtd/docbook/4.3.nix { };

  docbook_xml_dtd_45 = callPackage ../data/sgml+xml/schemas/xml-dtd/docbook/4.5.nix { };

  docbook_xml_ebnf_dtd = callPackage ../data/sgml+xml/schemas/xml-dtd/docbook-ebnf { };

  docbook_xml_xslt = docbook_xsl;

  docbook_xsl = callPackage ../data/sgml+xml/stylesheets/xslt/docbook-xsl { };

  docbook5_xsl = docbook_xsl_ns;

  docbook_xsl_ns = callPackage ../data/sgml+xml/stylesheets/xslt/docbook-xsl-ns { };

  dosemu_fonts = callPackage ../data/fonts/dosemu-fonts { };

  eb-garamond = callPackage ../data/fonts/eb-garamond { };

  freefont_ttf = callPackage ../data/fonts/freefont-ttf { };

  freepats = callPackage ../data/misc/freepats { };

  gentium = callPackage ../data/fonts/gentium {};

  gnome_user_docs = callPackage ../data/documentation/gnome-user-docs { };

  inherit (gnome3) gsettings_desktop_schemas;

  hicolor_icon_theme = callPackage ../data/icons/hicolor-icon-theme { };

  inconsolata = callPackage ../data/fonts/inconsolata {};

  ipafont = callPackage ../data/fonts/ipafont {};

  junicode = callPackage ../data/fonts/junicode { };

  kochi-substitute = callPackage ../data/fonts/kochi-substitute {};

  kochi-substitute-naga10 = callPackage ../data/fonts/kochi-substitute-naga10 {};

  liberation_ttf = callPackage ../data/fonts/redhat-liberation-fonts { };

  libertine = builderDefsPackage (import ../data/fonts/libertine) {
    inherit fetchurl fontforge lib;
  };

  lmmath = callPackage ../data/fonts/lmodern/lmmath.nix {};

  lmodern = callPackage ../data/fonts/lmodern { };

  lohit-fonts = callPackage ../data/fonts/lohit-fonts { };

  manpages = callPackage ../data/documentation/man-pages { };

  miscfiles = callPackage ../data/misc/miscfiles { };

  mobile_broadband_provider_info = callPackage ../data/misc/mobile-broadband-provider-info { };

  mph_2b_damase = callPackage ../data/fonts/mph-2b-damase { };

  nafees = callPackage ../data/fonts/nafees { };

  oldstandard = callPackage ../data/fonts/oldstandard { };

  opensans-ttf = callPackage ../data/fonts/opensans-ttf { };

  poly = callPackage ../data/fonts/poly { };

  posix_man_pages = callPackage ../data/documentation/man-pages-posix { };

  pthreadmanpages = callPackage ../data/documentation/pthread-man-pages { };

  shared_mime_info = callPackage ../data/misc/shared-mime-info { };

  shared_desktop_ontologies = callPackage ../data/misc/shared-desktop-ontologies { };

  stdmanpages = callPackage ../data/documentation/std-man-pages { };

  symbola = callPackage ../data/fonts/symbola { };

  iana_etc = callPackage ../data/misc/iana-etc { };

  poppler_data = callPackage ../data/misc/poppler-data { };

  r3rs = callPackage ../data/documentation/rnrs/r3rs.nix { };

  r4rs = callPackage ../data/documentation/rnrs/r4rs.nix { };

  r5rs = callPackage ../data/documentation/rnrs/r5rs.nix { };

  source-code-pro = callPackage ../data/fonts/source-code-pro {};

  source-sans-pro = callPackage ../data/fonts/source-sans-pro { };

  source-serif-pro = callPackage ../data/fonts/source-serif-pro { };

  source-han-sans-japanese = callPackage ../data/fonts/source-han-sans/japanese.nix {};
  source-han-sans-korean = callPackage ../data/fonts/source-han-sans/korean.nix {};
  source-han-sans-simplified-chinese = callPackage ../data/fonts/source-han-sans/simplified-chinese.nix {};
  source-han-sans-traditional-chinese = callPackage ../data/fonts/source-han-sans/traditional-chinese.nix {};

  tango-icon-theme = callPackage ../data/icons/tango-icon-theme { };

  themes = name: import (../data/misc/themes + ("/" + name + ".nix")) {
    inherit fetchurl;
  };

  theano = callPackage ../data/fonts/theano { };

  tempora_lgc = callPackage ../data/fonts/tempora-lgc { };

  terminus_font = callPackage ../data/fonts/terminus-font { };

  tipa = callPackage ../data/fonts/tipa { };

  ttf_bitstream_vera = callPackage ../data/fonts/ttf-bitstream-vera { };

  tzdata = callPackage ../data/misc/tzdata { };

  ubuntu_font_family = callPackage ../data/fonts/ubuntu-font-family { };

  ucsFonts = callPackage ../data/fonts/ucs-fonts { };

  unifont = callPackage ../data/fonts/unifont { };

  vistafonts = callPackage ../data/fonts/vista-fonts { };

  wqy_microhei = callPackage ../data/fonts/wqy-microhei { };

  wqy_zenhei = callPackage ../data/fonts/wqy-zenhei { };

  xhtml1 = callPackage ../data/sgml+xml/schemas/xml-dtd/xhtml1 { };

  xkeyboard_config = xorg.xkeyboardconfig;


  ### APPLICATIONS

  a2jmidid = callPackage ../applications/audio/a2jmidid { };

  aangifte2006 = callPackage_i686 ../applications/taxes/aangifte-2006 { };

  aangifte2007 = callPackage_i686 ../applications/taxes/aangifte-2007 { };

  aangifte2008 = callPackage_i686 ../applications/taxes/aangifte-2008 { };

  aangifte2009 = callPackage_i686 ../applications/taxes/aangifte-2009 { };

  aangifte2010 = callPackage_i686 ../applications/taxes/aangifte-2010 { };

  aangifte2011 = callPackage_i686 ../applications/taxes/aangifte-2011 { };

  aangifte2012 = callPackage_i686 ../applications/taxes/aangifte-2012 { };

  aangifte2013 = callPackage_i686 ../applications/taxes/aangifte-2013 { };

  abcde = callPackage ../applications/audio/abcde {
    inherit (perlPackages) DigestSHA MusicBrainz MusicBrainzDiscID;
    libcdio = libcdio082;
  };

  abiword = callPackage ../applications/office/abiword {
    inherit (gnome) libglade libgnomecanvas;
  };

  abook = callPackage ../applications/misc/abook { };

  adobe-reader = callPackage_i686 ../applications/misc/adobe-reader { };

  aewan = callPackage ../applications/editors/aewan { };

  alchemy = callPackage ../applications/graphics/alchemy { };

  ams-lv2 = callPackage ../applications/audio/ams-lv2 { };

  amsn = callPackage ../applications/networking/instant-messengers/amsn { };

  antiword = callPackage ../applications/office/antiword {};

  ardour = ardour3;

  ardour3 =  lowPrio (callPackage ../applications/audio/ardour {
    inherit (gnome) libgnomecanvas libgnomecanvasmm;
  });

  arora = callPackage ../applications/networking/browsers/arora { };

  atom = callPackage ../applications/editors/atom {
    gconf = gnome.GConf;
  };

  aseprite = callPackage ../applications/editors/aseprite {
    giflib = giflib_4_1;
  };

  audacious = callPackage ../applications/audio/audacious { };

  audacity = callPackage ../applications/audio/audacity {
    ffmpeg = ffmpeg_0_10;
  };

  milkytracker = callPackage ../applications/audio/milkytracker { };

  aumix = callPackage ../applications/audio/aumix {
    gtkGUI = false;
  };

  autopanosiftc = callPackage ../applications/graphics/autopanosiftc { };

  avidemux = callPackage ../applications/video/avidemux { };

  avogadro = callPackage ../applications/science/chemistry/avogadro {
    eigen = eigen2;
  };

  avrdudess = callPackage ../applications/misc/avrdudess { };

  avxsynth = callPackage ../applications/video/avxsynth { };

  awesome-3-4 = callPackage ../applications/window-managers/awesome/3.4.nix {
    lua = lua5;
    cairo = cairo.override { xcbSupport = true; };
  };
  awesome-3-5 = callPackage ../applications/window-managers/awesome {
    lua   = lua5_1;
    cairo = cairo.override { xcbSupport = true; };
  };
  awesome = awesome-3-5;

  inherit (gnome3) baobab;

  bar = callPackage ../applications/window-managers/bar { };

  baresip = callPackage ../applications/networking/instant-messengers/baresip {
    ffmpeg = ffmpeg_1;
  };

  batik = callPackage ../applications/graphics/batik { };

  bazaar = callPackage ../applications/version-management/bazaar { };

  bazaarTools = builderDefsPackage (import ../applications/version-management/bazaar/tools.nix) {
    inherit bazaar;
  };

  beast = callPackage ../applications/audio/beast {
    inherit (gnome) libgnomecanvas libart_lgpl;
    guile = guile_1_8;
  };

  bibletime = callPackage ../applications/misc/bibletime { };

  bitcoin = callPackage ../applications/misc/bitcoin { };

  bitlbee = callPackage ../applications/networking/instant-messengers/bitlbee {
    gnutls = gnutls;
    libotr = libotr_3_2;
  };

  blender = callPackage  ../applications/misc/blender {
    python = python34;
  };

  bristol = callPackage ../applications/audio/bristol { };

  bspwm = callPackage ../applications/window-managers/bspwm { };

  bvi = callPackage ../applications/editors/bvi { };

  calf = callPackage ../applications/audio/calf {
      inherit (gnome) libglade;
  };

  calibre = callPackage ../applications/misc/calibre { };

  camlistore = callPackage ../applications/misc/camlistore { };

  carrier = builderDefsPackage (import ../applications/networking/instant-messengers/carrier/2.5.0.nix) {
    inherit fetchurl stdenv pkgconfig perl perlXMLParser libxml2 openssl nss
      gtkspell aspell gettext ncurses avahi dbus dbus_glib python
      libtool automake autoconf gstreamer;
    inherit gtk glib;
    inherit (gnome) startupnotification GConf ;
    inherit (xlibs) libXScrnSaver scrnsaverproto libX11 xproto kbproto;
  };
  funpidgin = carrier;

  cc1394 = callPackage ../applications/video/cc1394 { };

  cddiscid = callPackage ../applications/audio/cd-discid { };

  cdparanoia = cdparanoiaIII;

  cdparanoiaIII = callPackage ../applications/audio/cdparanoia { };

  cdrtools = callPackage ../applications/misc/cdrtools { };

  centerim = callPackage ../applications/networking/instant-messengers/centerim { };

  cgit = callPackage ../applications/version-management/git-and-tools/cgit { };

  cgminer = callPackage ../applications/misc/cgminer {
    amdappsdk = amdappsdk28;
  };

  chatzilla = callPackage ../applications/networking/irc/chatzilla { };

  chromium = lowPrio (callPackage ../applications/networking/browsers/chromium {
    channel = "stable";
    pulseSupport = config.pulseaudio or true;
    enablePepperFlash = config.chromium.enablePepperFlash or false;
    enablePepperPDF = config.chromium.enablePepperPDF or false;
  });

  chromiumBeta = lowPrio (chromium.override { channel = "beta"; });
  chromiumBetaWrapper = lowPrio (wrapChromium chromiumBeta);

  chromiumDev = lowPrio (chromium.override { channel = "dev"; });
  chromiumDevWrapper = lowPrio (wrapChromium chromiumDev);

  chromiumWrapper = wrapChromium chromium;

  cinelerra = callPackage ../applications/video/cinelerra { };

  cmus = callPackage ../applications/audio/cmus { };

  compiz = callPackage ../applications/window-managers/compiz {
    inherit (gnome) GConf ORBit2 metacity;
    boost = boost149; # https://bugs.launchpad.net/compiz/+bug/1131864
  };

  coriander = callPackage ../applications/video/coriander {
    inherit (gnome) libgnomeui GConf;
  };

  csound = callPackage ../applications/audio/csound { };

  cinepaint = callPackage ../applications/graphics/cinepaint {
    fltk = fltk13;
    libpng = libpng12;
  };

  codeblocks = callPackage ../applications/editors/codeblocks { };
  codeblocksFull = callPackage ../applications/editors/codeblocks { contribPlugins = true; };

  codeville = builderDefsPackage (import ../applications/version-management/codeville/0.8.0.nix) {
    inherit makeWrapper;
    python = pythonFull;
  };

  comical = callPackage ../applications/graphics/comical { };

  conkeror = callPackage ../applications/networking/browsers/conkeror { };

  conkerorWrapper = wrapFirefox {
    browser = conkeror;
    browserName = "conkeror";
    desktopName = "Conkeror";
  };

  cuneiform = builderDefsPackage (import ../tools/graphics/cuneiform) {
    inherit cmake patchelf;
    imagemagick = imagemagick;
  };

  cvs = callPackage ../applications/version-management/cvs { };

  cvsps = callPackage ../applications/version-management/cvsps { };

  cvs2svn = callPackage ../applications/version-management/cvs2svn { };

  d4x = callPackage ../applications/misc/d4x { };

  darcs = haskellPackages_ghc763.darcs.override {
    # A variant of the Darcs derivation that containts only the executable and
    # thus has no dependencies on other Haskell packages. We have to use the older
    # GHC 7.6.3 package set because darcs won't compile with 7.8.x.
    cabal = haskellPackages_ghc763.cabal.override {
      extension = self : super : {
        isLibrary = false;
        configureFlags = "-f-library " + super.configureFlags or "";
      };
    };
  };

  darktable = callPackage ../applications/graphics/darktable {
    inherit (gnome) GConf libglade;
  };

  dd-agent = callPackage ../tools/networking/dd-agent { inherit (pythonPackages) tornado; };

  dia = callPackage ../applications/graphics/dia {
    inherit (pkgs.gnome) libart_lgpl libgnomeui;
  };

  diffuse = callPackage ../applications/version-management/diffuse { };

  distrho = callPackage ../applications/audio/distrho {};

  djvulibre = callPackage ../applications/misc/djvulibre { };

  djvu2pdf = callPackage ../tools/typesetting/djvu2pdf { };

  djview = callPackage ../applications/graphics/djview { };
  djview4 = pkgs.djview;

  dmenu = callPackage ../applications/misc/dmenu {
    enableXft = config.dmenu.enableXft or false;
  };

  dmtx = builderDefsPackage (import ../tools/graphics/dmtx) {
    inherit libpng libtiff libjpeg imagemagick librsvg
      pkgconfig bzip2 zlib libtool freetype fontconfig
      ghostscript jasper xz;
    inherit (xlibs) libX11;
  };

  docker = callPackage ../applications/virtualization/docker { };

  doodle = callPackage ../applications/search/doodle { };

  dunst = callPackage ../applications/misc/dunst { };

  dvb_apps  = callPackage ../applications/video/dvb-apps { };

  dvdauthor = callPackage ../applications/video/dvdauthor { };

  dwb = callPackage ../applications/networking/browsers/dwb { dconf = gnome3.dconf; };

  dwbWrapper = wrapFirefox
    { browser = dwb; browserName = "dwb"; desktopName = "dwb";
    };

  dwm = callPackage ../applications/window-managers/dwm {
    patches = config.dwm.patches or [];
  };

  dzen2 = callPackage ../applications/window-managers/dzen2 { };

  eaglemode = callPackage ../applications/misc/eaglemode { };

  eclipses = recurseIntoAttrs (callPackage ../applications/editors/eclipse { });

  ed = callPackage ../applications/editors/ed { };

  ekho = callPackage ../applications/audio/ekho { };

  electrum = callPackage ../applications/misc/electrum { };

  elinks = callPackage ../applications/networking/browsers/elinks { };

  elvis = callPackage ../applications/editors/elvis { };

  emacs = emacs24;

  emacs24 = callPackage ../applications/editors/emacs-24 {
    # use override to enable additional features
    libXaw = xlibs.libXaw;
    Xaw3d = null;
    gconf = null;
    librsvg = null;
    alsaLib = null;
    imagemagick = null;
  };

  emacs24-nox = lowPrio (appendToName "nox" (emacs24.override {
    withX = false;
  }));

  emacs24Macport = lowPrio (callPackage ../applications/editors/emacs-24/macport.nix {
    stdenv = pkgs.clangStdenv;
  });

  emacsPackages = emacs: self: let callPackage = newScope self; in rec {
    inherit emacs;

    autoComplete = callPackage ../applications/editors/emacs-modes/auto-complete { };

    bbdb = callPackage ../applications/editors/emacs-modes/bbdb { };

    bbdb3 = callPackage ../applications/editors/emacs-modes/bbdb/3.nix {};

    cedet = callPackage ../applications/editors/emacs-modes/cedet { };

    calfw = callPackage ../applications/editors/emacs-modes/calfw { };

    coffee = callPackage ../applications/editors/emacs-modes/coffee { };

    colorTheme = callPackage ../applications/editors/emacs-modes/color-theme { };

    cryptol = callPackage ../applications/editors/emacs-modes/cryptol { };

    cua = callPackage ../applications/editors/emacs-modes/cua { };

    darcsum = callPackage ../applications/editors/emacs-modes/darcsum { };

    # ecb = callPackage ../applications/editors/emacs-modes/ecb { };

    jabber = callPackage ../applications/editors/emacs-modes/jabber { };

    emacsClangCompleteAsync = callPackage ../applications/editors/emacs-modes/emacs-clang-complete-async { };

    emacsSessionManagement = callPackage ../applications/editors/emacs-modes/session-management-for-emacs { };

    emacsw3m = callPackage ../applications/editors/emacs-modes/emacs-w3m { };

    emms = callPackage ../applications/editors/emacs-modes/emms { };

    ess = callPackage ../applications/editors/emacs-modes/ess { };

    flymakeCursor = callPackage ../applications/editors/emacs-modes/flymake-cursor { };

    gh = callPackage ../applications/editors/emacs-modes/gh { };

    graphvizDot = callPackage ../applications/editors/emacs-modes/graphviz-dot { };

    gist = callPackage ../applications/editors/emacs-modes/gist { };

    idris = callPackage ../applications/editors/emacs-modes/idris { };

    jade = callPackage ../applications/editors/emacs-modes/jade { };

    jdee = callPackage ../applications/editors/emacs-modes/jdee {
      # Requires Emacs 23, for `avl-tree'.
    };

    js2 = callPackage ../applications/editors/emacs-modes/js2 { };

    stratego = callPackage ../applications/editors/emacs-modes/stratego { };

    haskellMode = callPackage ../applications/editors/emacs-modes/haskell { };

    ocamlMode = callPackage ../applications/editors/emacs-modes/ocaml { };

    structuredHaskellMode = callPackage ../applications/editors/emacs-modes/structured-haskell-mode {
      inherit (haskellPackages) cabal haskellSrcExts;
    };

    tuaregMode = callPackage ../applications/editors/emacs-modes/tuareg { };

    hol_light_mode = callPackage ../applications/editors/emacs-modes/hol_light { };

    htmlize = callPackage ../applications/editors/emacs-modes/htmlize { };

    logito = callPackage ../applications/editors/emacs-modes/logito { };

    loremIpsum = callPackage ../applications/editors/emacs-modes/lorem-ipsum { };

    magit = callPackage ../applications/editors/emacs-modes/magit { };

    maudeMode = callPackage ../applications/editors/emacs-modes/maude { };

    metaweblog = callPackage ../applications/editors/emacs-modes/metaweblog { };

    notmuch = lowPrio (callPackage ../applications/networking/mailreaders/notmuch { });

    offlineimap = callPackage ../applications/editors/emacs-modes/offlineimap {};

    # This is usually a newer version of Org-Mode than that found in GNU Emacs, so
    # we want it to have higher precedence.
    org = hiPrio (callPackage ../applications/editors/emacs-modes/org { });

    org2blog = callPackage ../applications/editors/emacs-modes/org2blog { };

    pcache = callPackage ../applications/editors/emacs-modes/pcache { };

    phpMode = callPackage ../applications/editors/emacs-modes/php { };

    prologMode = callPackage ../applications/editors/emacs-modes/prolog { };

    proofgeneral_4_2 = callPackage ../applications/editors/emacs-modes/proofgeneral/4.2.nix {
      texinfo = texinfo4 ;
      texLive = pkgs.texLiveAggregationFun {
        paths = [ pkgs.texLive pkgs.texLiveCMSuper ];
      };
    };
    proofgeneral_4_3_pre = callPackage ../applications/editors/emacs-modes/proofgeneral/4.3pre.nix {
      texinfo = texinfo4 ;
      texLive = pkgs.texLiveAggregationFun {
        paths = [ pkgs.texLive pkgs.texLiveCMSuper ];
      };
    };
    proofgeneral = self.proofgeneral_4_2;

    quack = callPackage ../applications/editors/emacs-modes/quack { };

    rectMark = callPackage ../applications/editors/emacs-modes/rect-mark { };

    remember = callPackage ../applications/editors/emacs-modes/remember { };

    rudel = callPackage ../applications/editors/emacs-modes/rudel { };

    sbtMode = callPackage ../applications/editors/emacs-modes/sbt-mode { };

    scalaMode1 = callPackage ../applications/editors/emacs-modes/scala-mode/v1.nix { };
    scalaMode2 = callPackage ../applications/editors/emacs-modes/scala-mode/v2.nix { };

    sunriseCommander = callPackage ../applications/editors/emacs-modes/sunrise-commander { };

    writeGood = callPackage ../applications/editors/emacs-modes/writegood { };

    xmlRpc = callPackage ../applications/editors/emacs-modes/xml-rpc { };
  };

  emacs24Packages = recurseIntoAttrs (emacsPackages emacs24 pkgs.emacs24Packages);

  inherit (gnome3) empathy;

  epdfview = callPackage ../applications/misc/epdfview { };

  inherit (gnome3) epiphany;

  espeak = callPackage ../applications/audio/espeak { };

  espeakedit = callPackage ../applications/audio/espeak/edit.nix { };

  esniper = callPackage ../applications/networking/esniper { };

  etherape = callPackage ../applications/networking/sniffers/etherape {
    inherit (gnome) gnomedocutils libgnome libglade libgnomeui scrollkeeper;
  };

  evopedia = callPackage ../applications/misc/evopedia { };

  keepassx = callPackage ../applications/misc/keepassx { };
  keepassx2 = callPackage ../applications/misc/keepassx/2.0.nix { };

  inherit (gnome3) evince;
  evolution_data_server = gnome3.evolution_data_server;

  keepass = callPackage ../applications/misc/keepass { };

  exrdisplay = callPackage ../applications/graphics/exrdisplay {
    fltk = fltk20;
  };

  fbpanel = callPackage ../applications/window-managers/fbpanel { };

  fbreader = callPackage ../applications/misc/fbreader { };

  fetchmail = import ../applications/misc/fetchmail {
    inherit stdenv fetchurl openssl;
  };

  fldigi = callPackage ../applications/audio/fldigi { };

  fluidsynth = callPackage ../applications/audio/fluidsynth { };

  fossil = callPackage ../applications/version-management/fossil { };

  fribid = callPackage ../applications/networking/browsers/mozilla-plugins/fribid { };

  fvwm = callPackage ../applications/window-managers/fvwm { };

  geany = callPackage ../applications/editors/geany { };

  gksu = callPackage ../applications/misc/gksu { };

  gnuradio = callPackage ../applications/misc/gnuradio {
    inherit (pythonPackages) lxml numpy scipy matplotlib pyopengl;
    fftw = fftwFloat;
  };

  gnuradio-osmosdr = callPackage ../applications/misc/gnuradio-osmosdr { };

  goldendict = callPackage ../applications/misc/goldendict { };

  google-musicmanager = callPackage ../applications/audio/google-musicmanager { };

  gpicview = callPackage ../applications/graphics/gpicview { };

  gqrx = callPackage ../applications/misc/gqrx { };

  grass = import ../applications/misc/grass {
    inherit (xlibs) libXmu libXext libXp libX11 libXt libSM libICE libXpm
      libXaw libXrender;
    inherit config composableDerivation stdenv fetchurl
      lib flex bison cairo fontconfig
      gdal zlib ncurses gdbm proj pkgconfig swig
      blas liblapack libjpeg libpng mysql unixODBC mesa postgresql python
      readline sqlite tcl tk libtiff freetype makeWrapper wxGTK;
    fftw = fftwSinglePrec;
    ffmpeg = ffmpeg_0_10;
    motif = lesstif;
    opendwg = libdwg;
    wxPython = wxPython28;
  };

  grip = callPackage ../applications/misc/grip {
    inherit (gnome) libgnome libgnomeui vte;
  };

  gtimelog = pythonPackages.gtimelog;

  inherit (gnome3) gucharmap;

  guitarix = callPackage ../applications/audio/guitarix {
    fftw = fftwSinglePrec;
  };

  photivo = callPackage ../applications/graphics/photivo { };

  wavesurfer = callPackage ../applications/misc/audio/wavesurfer { };

  wireshark = callPackage ../applications/networking/sniffers/wireshark { };

  wvdial = callPackage ../os-specific/linux/wvdial { };

  fbida = callPackage ../applications/graphics/fbida { };

  fdupes = callPackage ../tools/misc/fdupes { };

  feh = callPackage ../applications/graphics/feh { };

  filezilla = callPackage ../applications/networking/ftp/filezilla { };

  firefox13Pkgs = callPackage ../applications/networking/browsers/firefox/13.0.nix {
    inherit (gnome) libIDL;
  };

  firefox13Wrapper = wrapFirefox { browser = firefox13Pkgs.firefox; };

  firefox = callPackage ../applications/networking/browsers/firefox {
    inherit (gnome) libIDL;
    inherit (pythonPackages) pysqlite;
  };

  firefoxWrapper = wrapFirefox { browser = pkgs.firefox; };

  firefox-bin = callPackage ../applications/networking/browsers/firefox-bin {
    gconf = pkgs.gnome.GConf;
    inherit (pkgs.gnome) libgnome libgnomeui;
    inherit (pkgs.xlibs) libX11 libXScrnSaver libXext
      libXinerama libXrender libXt;
  };

  flac = callPackage ../applications/audio/flac { };

  flashplayer = callPackage ../applications/networking/browsers/mozilla-plugins/flashplayer-11 {
    debug = config.flashplayer.debug or false;
  };

  freecad = callPackage ../applications/graphics/freecad {
    opencascade = opencascade_6_5;
    inherit (pythonPackages) matplotlib pycollada;
  };

  freemind = callPackage ../applications/misc/freemind {
    jdk = jdk;
    jre = jdk;
  };

  freenet = callPackage ../applications/networking/p2p/freenet { };

  freepv = callPackage ../applications/graphics/freepv { };

  xfontsel = callPackage ../applications/misc/xfontsel { };
  xlsfonts = callPackage ../applications/misc/xlsfonts { };

  freerdp = callPackage ../applications/networking/remote/freerdp {
    ffmpeg = ffmpeg_1;
  };

  freerdpUnstable = callPackage ../applications/networking/remote/freerdp/unstable.nix { };

  freicoin = callPackage ../applications/misc/freicoin { };

  fspot = callPackage ../applications/graphics/f-spot {
    inherit (gnome) libgnome libgnomeui;
    gtksharp = gtksharp1;
  };

  fuze = callPackage ../applications/networking/instant-messengers/fuze {};

  gcolor2 = callPackage ../applications/graphics/gcolor2 { };

  get_iplayer = callPackage ../applications/misc/get_iplayer {};

  gimp_2_8 = callPackage ../applications/graphics/gimp/2.8.nix {
    inherit (gnome) libart_lgpl;
    webkit = null;
    lcms = lcms2;
    wrapPython = pythonPackages.wrapPython;
  };

  gimp = gimp_2_8;

  gimpPlugins = recurseIntoAttrs (import ../applications/graphics/gimp/plugins {
    inherit pkgs gimp;
  });

  gitAndTools = recurseIntoAttrs (import ../applications/version-management/git-and-tools {
    inherit pkgs;
  });
  git = gitAndTools.git;
  gitFull = gitAndTools.gitFull;
  gitSVN = gitAndTools.gitSVN;

  gitRepo = callPackage ../applications/version-management/git-repo {
    python = python27;
  };

  gitolite = callPackage ../applications/version-management/gitolite { };

  inherit (gnome3) gitg;

  giv = callPackage ../applications/graphics/giv {
    pcre = pcre.override { unicodeSupport = true; };
  };

  gmrun = callPackage ../applications/misc/gmrun {};

  gnucash = callPackage ../applications/office/gnucash {
    inherit (gnome2) libgnomeui libgtkhtml gtkhtml libbonoboui libgnomeprint libglade libart_lgpl;
    gconf = gnome2.GConf;
    guile = guile_1_8;
    slibGuile = slibGuile.override { scheme = guile_1_8; };
    goffice = goffice_0_8;
  };

  goffice_0_8 = callPackage ../desktops/gnome-3/3.10/misc/goffice/0.8.nix {
    inherit (gnome2) libglade libgnomeui;
    gconf = gnome2.GConf;
    libart = gnome2.libart_lgpl;
  }; # latest version: gnome3.goffice

  ideas = recurseIntoAttrs (  (callPackage ../applications/editors/idea { })
                           // (callPackage ../applications/editors/idea/pycharm.nix { }));

  libquvi = callPackage ../applications/video/quvi/library.nix { };

  mi2ly = callPackage ../applications/audio/mi2ly {};

  praat = callPackage ../applications/audio/praat { };

  quvi = callPackage ../applications/video/quvi/tool.nix { };

  quvi_scripts = callPackage ../applications/video/quvi/scripts.nix { };

  qjackctl = callPackage ../applications/audio/qjackctl { };

  gkrellm = callPackage ../applications/misc/gkrellm { };

  gmu = callPackage ../applications/audio/gmu { };

  gnash = callPackage ../applications/video/gnash {
    inherit (gnome) gtkglext;
  };

  gnome_mplayer = callPackage ../applications/video/gnome-mplayer {
    inherit (gnome) GConf;
  };

  gnumeric = callPackage ../applications/office/gnumeric {
    inherit (gnome3) goffice gnome_icon_theme;
  };

  gnunet = callPackage ../applications/networking/p2p/gnunet {
    libgcrypt = libgcrypt_1_6;
  };

  gnunet_svn = lowPrio (callPackage ../applications/networking/p2p/gnunet/svn.nix {
    libgcrypt = libgcrypt_1_6;
  });

  gocr = callPackage ../applications/graphics/gocr { };

  gobby5 = callPackage ../applications/editors/gobby {
    inherit (gnome) gtksourceview;
  };

  gphoto2 = callPackage ../applications/misc/gphoto2 { };

  gphoto2fs = builderDefsPackage ../applications/misc/gphoto2/gphotofs.nix {
    inherit libgphoto2 fuse pkgconfig glib libtool;
  };

  graphicsmagick = callPackage ../applications/graphics/graphicsmagick { };
  graphicsmagick_q16 = callPackage ../applications/graphics/graphicsmagick { quantumdepth = 16; };

  graphicsmagick137 = callPackage ../applications/graphics/graphicsmagick/1.3.7.nix {
    libpng = libpng12;
  };

  gtkpod = callPackage ../applications/audio/gtkpod {
    inherit (gnome) libglade;
  };

  jbidwatcher = callPackage ../applications/misc/jbidwatcher {
    java = if stdenv.isLinux then jre else jdk;
  };

  qrdecode = builderDefsPackage (import ../tools/graphics/qrdecode) {
    libpng = libpng12;
    opencv = opencv_2_1;
  };

  qrencode = callPackage ../tools/graphics/qrencode { };

  gecko_mediaplayer = callPackage ../applications/networking/browsers/mozilla-plugins/gecko-mediaplayer {
    inherit (gnome) GConf;
    browser = firefox;
  };

  geeqie = callPackage ../applications/graphics/geeqie { };

  gigedit = callPackage ../applications/audio/gigedit { };

  gqview = callPackage ../applications/graphics/gqview { };

  gmpc = callPackage ../applications/audio/gmpc { };

  gmtk = callPackage ../applications/networking/browsers/mozilla-plugins/gmtk {
    inherit (gnome) GConf;
  };

  googleearth = callPackage_i686 ../applications/misc/googleearth { };

  google_talk_plugin = callPackage ../applications/networking/browsers/mozilla-plugins/google-talk-plugin {
    libpng = libpng12;
  };

  gosmore = builderDefsPackage ../applications/misc/gosmore {
    inherit fetchsvn curl pkgconfig libxml2 gtk;
  };

  gpsbabel = callPackage ../applications/misc/gpsbabel { };

  gpscorrelate = callPackage ../applications/misc/gpscorrelate { };

  gpsd = callPackage ../servers/gpsd { };

  guitone = callPackage ../applications/version-management/guitone { };

  gv = callPackage ../applications/misc/gv { };

  guvcview = callPackage ../os-specific/linux/guvcview { };

  hello = callPackage ../applications/misc/hello/ex-2 { };

  herbstluftwm = callPackage ../applications/window-managers/herbstluftwm { };

  hexchat = callPackage ../applications/networking/irc/hexchat { };

  hexedit = callPackage ../applications/editors/hexedit { };

  hipchat = callPackage ../applications/networking/instant-messengers/hipchat { };

  homebank = callPackage ../applications/office/homebank { };

  htmldoc = callPackage ../applications/misc/htmldoc {
    fltk = fltk13;
  };

  hugin = callPackage ../applications/graphics/hugin { };

  hydrogen = callPackage ../applications/audio/hydrogen { };

  i3 = callPackage ../applications/window-managers/i3 { };

  i3lock = callPackage ../applications/window-managers/i3/lock.nix {
    inherit (xorg) libxkbfile;
    cairo = cairo.override { xcbSupport = true; };
  };

  i3minator = callPackage ../tools/misc/i3minator { };

  i3status = callPackage ../applications/window-managers/i3/status.nix { };

  i810switch = callPackage ../os-specific/linux/i810switch { };

  icecat3 = lowPrio (callPackage ../applications/networking/browsers/icecat-3 {
    inherit (gnome) libIDL libgnomeui gnome_vfs;
    inherit (xlibs) pixman;
    inherit (pythonPackages) ply;
  });

  icecatXulrunner3 = lowPrio (callPackage ../applications/networking/browsers/icecat-3 {
    application = "xulrunner";
    inherit (gnome) libIDL libgnomeui gnome_vfs;
    inherit (xlibs) pixman;
    inherit (pythonPackages) ply;
  });

  icecat3Xul =
    (symlinkJoin "icecat-with-xulrunner-${icecat3.version}"
       [ icecat3 icecatXulrunner3 ])
    // { inherit (icecat3) gtk isFirefox3Like meta; };

  icecat3Wrapper = wrapFirefox { browser = icecat3Xul; browserName = "icecat"; desktopName = "IceCat"; };

  icewm = callPackage ../applications/window-managers/icewm { };

  id3v2 = callPackage ../applications/audio/id3v2 { };

  ifenslave = callPackage ../os-specific/linux/ifenslave { };

  ii = callPackage ../applications/networking/irc/ii { };

  ike = callPackage ../applications/ike { };

  ikiwiki = callPackage ../applications/misc/ikiwiki {
    inherit (perlPackages) TextMarkdown URI HTMLParser HTMLScrubber
      HTMLTemplate TimeDate CGISession DBFile CGIFormBuilder LocaleGettext
      RpcXML XMLSimple PerlMagick YAML YAMLLibYAML HTMLTree Filechdir
      AuthenPassphrase NetOpenIDConsumer LWPxParanoidAgent CryptSSLeay;
  };

  imagemagick = callPackage ../applications/graphics/ImageMagick {
    tetex = null;
    librsvg = null;
  };

  imagemagickBig = lowPrio (callPackage ../applications/graphics/ImageMagick { });

  # Impressive, formerly known as "KeyJNote".
  impressive = callPackage ../applications/office/impressive {
    # XXX These are the PyOpenGL dependencies, which we need here.
    inherit (pythonPackages) pyopengl;
  };

  inferno = callPackage_i686 ../applications/inferno { };

  inkscape = callPackage ../applications/graphics/inkscape {
    inherit (pythonPackages) lxml;
    lcms = lcms2;
  };

  ion3 = callPackage ../applications/window-managers/ion-3 {
    lua = lua5;
  };

  ipe = callPackage ../applications/graphics/ipe { };

  iptraf = callPackage ../applications/networking/iptraf { };

  irssi = callPackage ../applications/networking/irc/irssi {
    # compile with gccApple on darwin to support the -no-cpp-precompile flag
    stdenv = if stdenv.isDarwin
      then stdenvAdapters.overrideGCC stdenv gccApple
      else stdenv;
  };

  irssi_fish = callPackage ../applications/networking/irc/irssi/fish { };

  irssi_otr = callPackage ../applications/networking/irc/irssi/otr { };

  bip = callPackage ../applications/networking/irc/bip { };

  jack_capture = callPackage ../applications/audio/jack-capture { };

  jack_oscrolloscope = callPackage ../applications/audio/jack-oscrolloscope { };

  jack_rack = callPackage ../applications/audio/jack-rack { };

  jackmeter = callPackage ../applications/audio/jackmeter { };

  jalv = callPackage ../applications/audio/jalv { };

  jedit = callPackage ../applications/editors/jedit { };

  jigdo = callPackage ../applications/misc/jigdo { };

  jitsi = callPackage ../applications/networking/instant-messengers/jitsi { };

  joe = callPackage ../applications/editors/joe { };

  jbrout = callPackage ../applications/graphics/jbrout {
    inherit (pythonPackages) lxml;
  };

  jwm = callPackage ../applications/window-managers/jwm { };

  k3d = callPackage ../applications/graphics/k3d {
    inherit (pkgs.gnome2) gtkglext;
  };

  keepnote = callPackage ../applications/office/keepnote {
    pygtk = pyGtkGlade;
  };

  kermit = callPackage ../tools/misc/kermit { };

  keymon = callPackage ../applications/video/key-mon { };

  kino = callPackage ../applications/video/kino {
    inherit (gnome) libglade;
  };

  lame = callPackage ../applications/audio/lame { };

  larswm = callPackage ../applications/window-managers/larswm { };

  lash = callPackage ../applications/audio/lash { };

  ladspaH = callPackage ../applications/audio/ladspa-plugins/ladspah.nix { };

  ladspaPlugins = callPackage ../applications/audio/ladspa-plugins {
    fftw = fftwSinglePrec;
  };

  caps = callPackage ../applications/audio/caps { };

  lastwatch = callPackage ../applications/audio/lastwatch { };

  lastfmsubmitd = callPackage ../applications/audio/lastfmsubmitd { };

  lbdb = callPackage ../tools/misc/lbdb { };

  lci = callPackage ../applications/science/logic/lci {};

  ldcpp = callPackage ../applications/networking/p2p/ldcpp {
    inherit (gnome) libglade;
  };

  librecad = callPackage ../applications/misc/librecad { };

  librecad2 = callPackage ../applications/misc/librecad/2.0.nix { };

  libreoffice = callPackage ../applications/office/libreoffice {
    inherit (perlPackages) ArchiveZip CompressZlib;
    inherit (gnome) GConf ORBit2 gnome_vfs;
    zip = zip.override { enableNLS = false; };
    boost = boost155;
    jdk = openjdk;
    fontsConf = makeFontsConf {
      fontDirectories = [
        freefont_ttf xorg.fontmiscmisc xorg.fontbhttf
      ];
    };
    clucene_core = clucene_core_2;
    lcms = lcms2;
    harfbuzz = harfbuzz.override {
      withIcu = true; withGraphite2 = true;
    };
  };

  liferea = callPackage ../applications/networking/newsreaders/liferea { };

  lingot = callPackage ../applications/audio/lingot {
    inherit (gnome) libglade;
  };

  links = callPackage ../applications/networking/browsers/links { };

  ledger = callPackage ../applications/office/ledger/2.6.3.nix { };
  ledger3 = callPackage ../applications/office/ledger/3.0.nix { };

  lighttable = callPackage ../applications/editors/lighttable {};

  links2 = callPackage ../applications/networking/browsers/links2 { };

  linphone = callPackage ../applications/networking/instant-messengers/linphone rec {
    inherit (gnome) libglade;
    libexosip = libexosip_3;
    libosip = libosip_3;
  };

  linuxsampler = callPackage ../applications/audio/linuxsampler {
    bison = bison2;
  };

  llpp = callPackage ../applications/misc/llpp { inherit (ocamlPackages) lablgl; };

  lmms = callPackage ../applications/audio/lmms { };

  lrzsz = callPackage ../tools/misc/lrzsz { };

  luminanceHDR = callPackage ../applications/graphics/luminance-hdr { };

  lxdvdrip = callPackage ../applications/video/lxdvdrip { };

  handbrake = callPackage ../applications/video/handbrake { };

  lynx = callPackage ../applications/networking/browsers/lynx { };

  lyx = callPackage ../applications/misc/lyx { };

  makeself = callPackage ../applications/misc/makeself { };

  matchbox = callPackage ../applications/window-managers/matchbox { };

  mcpp = callPackage ../development/compilers/mcpp { };

  mda_lv2 = callPackage ../applications/audio/mda-lv2 { };

  meld = callPackage ../applications/version-management/meld {
    inherit (gnome) scrollkeeper;
    pygtk = pyGtkGlade;
  };

  mcomix = callPackage ../applications/graphics/mcomix { };

  mercurial = callPackage ../applications/version-management/mercurial {
    inherit (pythonPackages) curses docutils;
    guiSupport = false; # use mercurialFull to get hgk GUI
  };

  mercurialFull = appendToName "full" (pkgs.mercurial.override { guiSupport = true; });

  merkaartor = callPackage ../applications/misc/merkaartor { };

  meshlab = callPackage ../applications/graphics/meshlab { };

  mhwaveedit = callPackage ../applications/audio/mhwaveedit {};

  mid2key = callPackage ../applications/audio/mid2key { };

  midori = callPackage ../applications/networking/browsers/midori { };

  midoriWrapper = wrapFirefox
    { browser = midori; browserName = "midori"; desktopName = "Midori";
      icon = "${midori}/share/icons/hicolor/22x22/apps/midori.png";
    };

  mikmod = callPackage ../applications/audio/mikmod { };

  minicom = callPackage ../tools/misc/minicom { };

  minimodem = callPackage ../applications/audio/minimodem { };

  minidjvu = callPackage ../applications/graphics/minidjvu { };

  mirage = callPackage ../applications/graphics/mirage {};

  mixxx = callPackage ../applications/audio/mixxx {
    inherit (vamp) vampSDK;
  };

  mmex = callPackage ../applications/office/mmex { };

  moc = callPackage ../applications/audio/moc { };

  monkeysAudio = callPackage ../applications/audio/monkeys-audio { };

  monodevelop = callPackage ../applications/editors/monodevelop {
    inherit (gnome) gnome_vfs libbonobo libglade libgnome GConf;
    mozilla = firefox;
    gtksharp = gtksharp2;
  };

  monodoc = callPackage ../applications/editors/monodoc {
    gtksharp = gtksharp1;
  };

  monotone = callPackage ../applications/version-management/monotone {
    lua = lua5;
    boost = boost149;
  };

  monotoneViz = builderDefsPackage (import ../applications/version-management/monotone-viz/mtn-head.nix) {
    inherit ocaml graphviz pkgconfig autoconf automake libtool glib gtk;
    inherit (ocamlPackages) lablgtk;
    inherit (gnome) libgnomecanvas;
  };

  mopidy = callPackage ../applications/audio/mopidy { };

  mopidy-spotify = callPackage ../applications/audio/mopidy-spotify { };

  mopidy-moped = callPackage ../applications/audio/mopidy-moped { };

  mozilla = callPackage ../applications/networking/browsers/mozilla {
    inherit (gnome) libIDL;
  };

  mozplugger = builderDefsPackage (import ../applications/networking/browsers/mozilla-plugins/mozplugger) {
    inherit firefox;
    inherit (xlibs) libX11 xproto;
  };

  easytag = callPackage ../applications/audio/easytag { };

  mp3info = callPackage ../applications/audio/mp3info { };

  mp3splt = callPackage ../applications/audio/mp3splt { };

  mpc123 = callPackage ../applications/audio/mpc123 { };

  mpg123 = callPackage ../applications/audio/mpg123 { };

  mpg321 = callPackage ../applications/audio/mpg321 { };

  mpc_cli = callPackage ../applications/audio/mpc { };

  ncmpc = callPackage ../applications/audio/ncmpc { };

  ncmpcpp = callPackage ../applications/audio/ncmpcpp { };

  normalize = callPackage ../applications/audio/normalize { };

  mplayer = callPackage ../applications/video/mplayer {
    pulseSupport = config.pulseaudio or false;
    vdpauSupport = config.mplayer.vdpauSupport or false;
  };

  mplayer2 = callPackage ../applications/video/mplayer2 {
    ffmpeg = libav_9; # see https://trac.macports.org/ticket/44386
  };

  MPlayerPlugin = browser:
    import ../applications/networking/browsers/mozilla-plugins/mplayerplug-in {
      inherit browser;
      inherit fetchurl stdenv pkgconfig gettext;
      inherit (xlibs) libXpm;
      # !!! should depend on MPlayer
    };

  mpv = callPackage ../applications/video/mpv {
    lua = lua5_1;
    bs2bSupport = true;
    quviSupport = true;
    cacaSupport = true;
  };

  mrxvt = callPackage ../applications/misc/mrxvt { };

  multisync = callPackage ../applications/misc/multisync {
    inherit (gnome) ORBit2 libbonobo libgnomeui GConf;
  };

  mumble = callPackage ../applications/networking/mumble {
    avahi = avahi.override {
      withLibdnssdCompat = true;
    };
    jackSupport = config.mumble.jackSupport or false;
    speechdSupport = config.mumble.speechdSupport or false;
  };

  murmur = callPackage ../applications/networking/mumble/murmur.nix {
    avahi = avahi.override {
      withLibdnssdCompat = true;
    };
    iceSupport = config.murmur.iceSupport or true;
  };

  mutt = callPackage ../applications/networking/mailreaders/mutt { };

  pcmanfm = callPackage ../applications/misc/pcmanfm { };

  ruby_gpgme = callPackage ../development/libraries/ruby_gpgme {
    ruby = ruby19;
    hoe = rubyLibs.hoe;
  };

  ruby_ncursesw_sup = callPackage ../development/libraries/ruby_ncursesw_sup { };

  shotcut = callPackage ../applications/video/shotcut { mlt = mlt-qt5; };

  smplayer = callPackage ../applications/video/smplayer { };

  sup = with rubyLibs; callPackage ../applications/networking/mailreaders/sup {
    ruby = ruby19.override {
      cursesSupport = true;
    };

    inherit gettext highline iconv locale lockfile rmail_sup
      text trollop unicode xapian_ruby which;

    # See https://github.com/NixOS/nixpkgs/issues/1804 and
    # https://github.com/NixOS/nixpkgs/issues/2146
    bundler = pkgs.lib.overrideDerivation pkgs.rubyLibs.bundler (
      oldAttrs: {
        dontPatchShebangs = 1;
      }
    );

    chronic      = chronic_0_9_1;
    gpgme        = ruby_gpgme;
    mime_types   = mime_types_1_25;
    ncursesw_sup = ruby_ncursesw_sup;
    rake         = rubyLibs.rake_10_1_0;
  };

  synfigstudio = callPackage ../applications/graphics/synfigstudio { };
 
  sxhkd = callPackage ../applications/window-managers/sxhkd { };

  msmtp = callPackage ../applications/networking/msmtp { };

  imapfilter = callPackage ../applications/networking/mailreaders/imapfilter.nix {
    lua = lua5;
 };

  mupdf = callPackage ../applications/misc/mupdf { };

  mypaint = callPackage ../applications/graphics/mypaint { };

  mythtv = callPackage ../applications/video/mythtv { };

  tvtime = callPackage ../applications/video/tvtime {
    kernel = linux;
  };

  nano = callPackage ../applications/editors/nano { };

  navipowm = callPackage ../applications/misc/navipowm { };

  navit = callPackage ../applications/misc/navit { };

  netbeans = callPackage ../applications/editors/netbeans { };

  ncdu = callPackage ../tools/misc/ncdu { };

  ncdc = callPackage ../applications/networking/p2p/ncdc { };

  nedit = callPackage ../applications/editors/nedit {
    motif = lesstif;
  };

  netsurfBrowser = netsurf.browser;
  netsurf = recurseIntoAttrs (import ../applications/networking/browsers/netsurf { inherit pkgs; });

  notmuch = callPackage ../applications/networking/mailreaders/notmuch {
    # use emacsPackages.notmuch if you want emacs support
    emacs = null;
  };

  nova = callPackage ../applications/virtualization/nova { };

  novaclient = callPackage ../applications/virtualization/nova/client.nix { };

  nspluginwrapper = callPackage ../applications/networking/browsers/mozilla-plugins/nspluginwrapper {};

  nvi = callPackage ../applications/editors/nvi { };

  nvpy = callPackage ../applications/editors/nvpy { };

  ocrad = callPackage ../applications/graphics/ocrad { };

  offrss = callPackage ../applications/networking/offrss { };

  ogmtools = callPackage ../applications/video/ogmtools { };

  omxplayer = callPackage ../applications/video/omxplayer { };

  oneteam = callPackage ../applications/networking/instant-messengers/oneteam {};

  openbox = callPackage ../applications/window-managers/openbox { };

  openimageio = callPackage ../applications/graphics/openimageio { };

  openjump = callPackage ../applications/misc/openjump { };

  openscad = callPackage ../applications/graphics/openscad {};

  opera = callPackage ../applications/networking/browsers/opera {
    inherit (pkgs.kde4) kdelibs;
  };

  opusfile = callPackage ../applications/audio/opusfile { };

  opusTools = callPackage ../applications/audio/opus-tools { };

  pamixer = callPackage ../applications/audio/pamixer { };

  pan = callPackage ../applications/networking/newsreaders/pan {
    spellChecking = false;
  };

  panotools = callPackage ../applications/graphics/panotools { };

  pavucontrol = callPackage ../applications/audio/pavucontrol { };

  paraview = callPackage ../applications/graphics/paraview { };

  pencil = callPackage ../applications/graphics/pencil { };

  petrifoo = callPackage ../applications/audio/petrifoo {
    inherit (gnome) libgnomecanvas;
  };

  pdftk = callPackage ../tools/typesetting/pdftk { };
  pdfgrep  = callPackage ../tools/typesetting/pdfgrep { };

  pianobar = callPackage ../applications/audio/pianobar { };

  pianobooster = callPackage ../applications/audio/pianobooster { };

  picard = callPackage ../applications/audio/picard { };

  picocom = callPackage ../tools/misc/picocom { };

  pidgin = callPackage ../applications/networking/instant-messengers/pidgin {
    openssl = if config.pidgin.openssl or true then openssl else null;
    gnutls = if config.pidgin.gnutls or false then gnutls else null;
    libgcrypt = if config.pidgin.gnutls or false then libgcrypt else null;
    startupnotification = libstartup_notification;
  };

  pidginlatex = callPackage ../applications/networking/instant-messengers/pidgin-plugins/pidgin-latex {
    imagemagick = imagemagickBig;
  };

  pidginlatexSF = builderDefsPackage
    (import ../applications/networking/instant-messengers/pidgin-plugins/pidgin-latex/pidgin-latex-sf.nix)
    {
      inherit pkgconfig pidgin texLive imagemagick which glib gtk;
    };

  pidginmsnpecan = callPackage ../applications/networking/instant-messengers/pidgin-plugins/msn-pecan { };

  pidginotr = callPackage ../applications/networking/instant-messengers/pidgin-plugins/otr { };

  pidginsipe = callPackage ../applications/networking/instant-messengers/pidgin-plugins/sipe { };

  toxprpl = callPackage ../applications/networking/instant-messengers/pidgin-plugins/tox-prpl { };

  pinfo = callPackage ../applications/misc/pinfo { };

  pinta = callPackage ../applications/graphics/pinta {
    gtksharp = gtksharp2;
  };

  pommed = callPackage ../os-specific/linux/pommed {
    inherit (xorg) libXpm;
  };

  potrace = callPackage ../applications/graphics/potrace {};

  posterazor = callPackage ../applications/misc/posterazor { };

  pqiv = callPackage ../applications/graphics/pqiv { };

  qiv = callPackage ../applications/graphics/qiv { };

  # perhaps there are better apps for this task? It's how I had configured my preivous system.
  # And I don't want to rewrite all rules
  procmail = callPackage ../applications/misc/procmail { };

  pstree = callPackage ../applications/misc/pstree { };

  pulseview = callPackage ../applications/science/electronics/pulseview { };

  puredata = callPackage ../applications/audio/puredata { };

  pythonmagick = callPackage ../applications/graphics/PythonMagick { };

  qbittorrent = callPackage ../applications/networking/p2p/qbittorrent { };

  qemu = callPackage ../applications/virtualization/qemu { };

  qmmp = callPackage ../applications/audio/qmmp { };

  qsampler = callPackage ../applications/audio/qsampler { };

  qsynth = callPackage ../applications/audio/qsynth { };

  qtpfsgui = callPackage ../applications/graphics/qtpfsgui { };

  qtractor = callPackage ../applications/audio/qtractor { };

  quodlibet = callPackage ../applications/audio/quodlibet {
    inherit (pythonPackages) mutagen;
  };

  quodlibet-with-gst-plugins = callPackage ../applications/audio/quodlibet {
    inherit (pythonPackages) mutagen;
    withGstPlugins = true;
    gst_plugins_bad = null;
  };

  rakarrack = callPackage ../applications/audio/rakarrack {
    inherit (xorg) libXpm libXft;
    fltk = fltk13;
  };

  rapcad = callPackage ../applications/graphics/rapcad {};

  rapidsvn = callPackage ../applications/version-management/rapidsvn { };

  ratpoison = callPackage ../applications/window-managers/ratpoison { };

  rawtherapee = callPackage ../applications/graphics/rawtherapee {
    fftw = fftwSinglePrec;
  };

  rcs = callPackage ../applications/version-management/rcs { };

  rdesktop = callPackage ../applications/networking/remote/rdesktop { };

  recode = callPackage ../tools/text/recode { };

  retroshare = callPackage ../applications/networking/p2p/retroshare {
    qt = qt4;
  };

  retroshare06 = lowPrio (callPackage ../applications/networking/p2p/retroshare/0.6.nix {
    qt = qt4;
  });

  rsync = callPackage ../applications/networking/sync/rsync {
    enableACLs = !(stdenv.isDarwin || stdenv.isSunOS || stdenv.isFreeBSD);
    enableCopyDevicesPatch = (config.rsync.enableCopyDevicesPatch or false);
  };

  rtl-sdr = callPackage ../applications/misc/rtl-sdr { };

  rubyripper = callPackage ../applications/audio/rubyripper {};

  rxvt = callPackage ../applications/misc/rxvt { };

  # = urxvt
  rxvt_unicode = callPackage ../applications/misc/rxvt_unicode {
    perlSupport = true;
    gdkPixbufSupport = true;
    unicode3Support = true;
  };

  sakura = callPackage ../applications/misc/sakura {
    inherit (gnome) vte;
  };

  sbagen = callPackage ../applications/misc/sbagen { };

  scite = callPackage ../applications/editors/scite { };

  scribus = callPackage ../applications/office/scribus {
    inherit (gnome) libart_lgpl;
  };

  seafile-client = callPackage ../applications/networking/seafile-client { };

  seeks = callPackage ../tools/networking/p2p/seeks {
    opencv = opencv_2_1;
  };

  seg3d = callPackage ../applications/graphics/seg3d {
    wxGTK = wxGTK28.override { unicode = false; };
  };

  seq24 = callPackage ../applications/audio/seq24 { };

  setbfree = callPackage ../applications/audio/setbfree { };

  sflphone = callPackage ../applications/networking/instant-messengers/sflphone {
    gtk = gtk3;
  };

  siproxd = callPackage ../applications/networking/siproxd { };

  skype = callPackage_i686 ../applications/networking/instant-messengers/skype { };

  skype4pidgin = callPackage ../applications/networking/instant-messengers/pidgin-plugins/skype4pidgin { };

  skype_call_recorder = callPackage ../applications/networking/instant-messengers/skype-call-recorder { };

  slrn = callPackage ../applications/networking/newsreaders/slrn { };

  spideroak = callPackage ../applications/networking/spideroak { };

  ssvnc = callPackage ../applications/networking/remote/ssvnc { };

  st = callPackage ../applications/misc/st {
    conf = config.st.conf or null;
  };

  sweethome3d = recurseIntoAttrs (  (callPackage ../applications/misc/sweethome3d { })
                                 // (callPackage ../applications/misc/sweethome3d/editors.nix {
                                      sweethome3dApp = sweethome3d.application;
                                    })
                                 );

  sxiv = callPackage ../applications/graphics/sxiv { };

  bittorrentSync = callPackage ../applications/networking/bittorrentsync { };

  dropbox = callPackage ../applications/networking/dropbox { };

  dropbox-cli = callPackage ../applications/networking/dropbox-cli { };

  lightdm = callPackage ../applications/display-managers/lightdm { };

  lightdm_gtk_greeter = callPackage ../applications/display-managers/lightdm-gtk-greeter { };

  # slic3r 0.9.10b says: "Running Slic3r under Perl >= 5.16 is not supported nor recommended"
  slic3r = callPackage ../applications/misc/slic3r {
    inherit (perl514Packages) EncodeLocale MathClipper ExtUtilsXSpp
            BoostGeometryUtils MathConvexHullMonotoneChain MathGeometryVoronoi
            MathPlanePath Moo IOStringy ClassXSAccessor Wx GrowlGNTP NetDBus;
    perl = perl514;
  };

  curaengine = callPackage ../applications/misc/curaengine { };

  cura = callPackage ../applications/misc/cura { };

  printrun = callPackage ../applications/misc/printrun { };

  slim = callPackage ../applications/display-managers/slim {
    libpng = libpng12;
  };

  smartdeblur = callPackage ../applications/graphics/smartdeblur { };

  snd = callPackage ../applications/audio/snd { };

  shntool = callPackage ../applications/audio/shntool { };

  sonic_visualiser = callPackage ../applications/audio/sonic-visualiser {
    inherit (pkgs.vamp) vampSDK;
    inherit (pkgs.xlibs) libX11;
    fftw = pkgs.fftwSinglePrec;
  };

  sox = callPackage ../applications/misc/audio/sox { };

  soxr = callPackage ../applications/misc/audio/soxr { };

  spotify = callPackage ../applications/audio/spotify {
    inherit (gnome) GConf;
    libpng = libpng12;
  };

  libspotify = callPackage ../development/libraries/libspotify {
    apiKey = config.libspotify.apiKey or null;
  };

  stalonetray = callPackage ../applications/window-managers/stalonetray {};

  stp = callPackage ../applications/science/logic/stp {};

  stumpwm = lispPackages.stumpwm;

  sublime = callPackage ../applications/editors/sublime { };

  sublime3 = lowPrio (callPackage ../applications/editors/sublime3 { });

  subversion = callPackage ../applications/version-management/subversion/default.nix {
    bdbSupport = true;
    httpServer = false;
    httpSupport = true;
    pythonBindings = false;
    perlBindings = false;
    javahlBindings = false;
    saslSupport = false;
    httpd = apacheHttpd;
    sasl = cyrus_sasl;
  };

  subversionClient = appendToName "client" (subversion.override {
    bdbSupport = false;
    perlBindings = true;
    pythonBindings = true;
  });

  surf = callPackage ../applications/misc/surf {
    webkit = webkitgtk2;
  };

  svk = perlPackages.SVK;

  swh_lv2 = callPackage ../applications/audio/swh-lv2 { };

  sylpheed = callPackage ../applications/networking/mailreaders/sylpheed {
    sslSupport = true;
    gpgSupport = true;
  };

  symlinks = callPackage ../tools/system/symlinks { };

  syncthing = callPackage ../applications/networking/syncthing { };

  # linux only by now
  synergy = callPackage ../applications/misc/synergy { };

  tabbed = callPackage ../applications/window-managers/tabbed { };

  tahoelafs = callPackage ../tools/networking/p2p/tahoe-lafs {
    inherit (pythonPackages) twisted foolscap simplejson nevow zfec
      pycryptopp sqlite3 darcsver setuptoolsTrial setuptoolsDarcs
      numpy pyasn1 mock;
  };

  tailor = builderDefsPackage (import ../applications/version-management/tailor) {
    inherit makeWrapper python;
  };

  tangogps = callPackage ../applications/misc/tangogps {
    gconf = gnome.GConf;
  };

  teamspeak_client = callPackage ../applications/networking/instant-messengers/teamspeak/client.nix { };
  teamspeak_server = callPackage ../applications/networking/instant-messengers/teamspeak/server.nix { };

  taskjuggler = callPackage ../applications/misc/taskjuggler { };

  taskwarrior = callPackage ../applications/misc/taskwarrior { };

  telegram-cli = callPackage ../applications/networking/instant-messengers/telegram-cli/default.nix { };

  telepathy_gabble = callPackage ../applications/networking/instant-messengers/telepathy/gabble { };

  telepathy_haze = callPackage ../applications/networking/instant-messengers/telepathy/haze {};

  telepathy_logger = callPackage ../applications/networking/instant-messengers/telepathy/logger {};

  telepathy_mission_control = callPackage ../applications/networking/instant-messengers/telepathy/mission-control { };

  telepathy_rakia = callPackage ../applications/networking/instant-messengers/telepathy/rakia { };

  telepathy_salut = callPackage ../applications/networking/instant-messengers/telepathy/salut {};

  terminator = callPackage ../applications/misc/terminator {
    vte = gnome.vte.override { pythonSupport = true; };
    inherit (pythonPackages) notify;
  };

  tesseract = callPackage ../applications/graphics/tesseract { };

  thinkingRock = callPackage ../applications/misc/thinking-rock { };

  thunderbird = callPackage ../applications/networking/mailreaders/thunderbird {
    inherit (gnome) libIDL;
    inherit (pythonPackages) pysqlite;
    libpng = libpng_apng;
  };

  thunderbird-bin = callPackage ../applications/networking/mailreaders/thunderbird-bin {
    gconf = pkgs.gnome.GConf;
    inherit (pkgs.gnome) libgnome libgnomeui;
    inherit (pkgs.xlibs) libX11 libXScrnSaver libXext
      libXinerama libXrender libXt;
  };

  tig = gitAndTools.tig;

  timidity = callPackage ../tools/misc/timidity { };

  tint2 = callPackage ../applications/misc/tint2 { };

  tkcvs = callPackage ../applications/version-management/tkcvs { };

  tla = callPackage ../applications/version-management/arch { };

  todo-txt-cli = callPackage ../applications/office/todo.txt-cli { };

  torchat = callPackage ../applications/networking/instant-messengers/torchat {
    wrapPython = pythonPackages.wrapPython;
  };

  toxic = callPackage ../applications/networking/instant-messengers/toxic { };

  transcode = callPackage ../applications/audio/transcode { };

  transmission = callPackage ../applications/networking/p2p/transmission { };
  transmission_gtk = transmission.override { enableGTK3 = true; };

  transmission_remote_gtk = callPackage ../applications/networking/p2p/transmission-remote-gtk {};

  trayer = callPackage ../applications/window-managers/trayer { };

  tree = callPackage ../tools/system/tree {};

  tribler = callPackage ../applications/networking/p2p/tribler { };

  twister = callPackage ../applications/networking/p2p/twister { };

  twmn = callPackage ../applications/misc/twmn { };

  twinkle = callPackage ../applications/networking/instant-messengers/twinkle {
    ccrtp = ccrtp_1_8;
    libzrtpcpp = libzrtpcpp_1_6;
  };

  umurmur = callPackage ../applications/networking/umurmur { };

  unison = callPackage ../applications/networking/sync/unison {
    inherit (ocamlPackages) lablgtk;
    enableX11 = config.unison.enableX11 or true;
  };

  uucp = callPackage ../tools/misc/uucp { };

  uwimap = callPackage ../tools/networking/uwimap { };

  uzbl = callPackage ../applications/networking/browsers/uzbl {
    webkit = webkitgtk2;
  };
  
  uTox = callPackage ../applications/networking/instant-messengers/utox { };

  vanitygen = callPackage ../applications/misc/vanitygen { };

  vbindiff = callPackage ../applications/editors/vbindiff { };

  vcprompt = callPackage ../applications/version-management/vcprompt { };

  vdpauinfo = callPackage ../tools/X11/vdpauinfo { };

  veracity = callPackage ../applications/version-management/veracity {};

  viewMtn = builderDefsPackage (import ../applications/version-management/viewmtn/0.10.nix)
  {
    inherit monotone cheetahTemplate highlight ctags
      makeWrapper graphviz which python;
    flup = pythonPackages.flup;
  };

  vim = callPackage ../applications/editors/vim { };

  macvim = callPackage ../applications/editors/vim/macvim.nix { };

  vimHugeX = vim_configurable;

  vim_configurable = callPackage ../applications/editors/vim/configurable.nix {
    inherit (pkgs) fetchurl fetchhg stdenv ncurses pkgconfig gettext
      composableDerivation lib config glib gtk python perl tcl ruby;
    inherit (pkgs.xlibs) libX11 libXext libSM libXpm libXt libXaw libXau libXmu
      libICE;

    features = "huge"; # one of  tiny, small, normal, big or huge
    lua = pkgs.lua5;
    gui = config.vim.gui or "auto";

    # optional features by flags
    flags = [ "python" "X11" ]; # only flag "X11" by now

    # so that we can use gccApple if we're building on darwin
    inherit stdenvAdapters gccApple;
  };

  vimNox = lowPrio (vim_configurable.override { source = "vim-nox"; });

  qvim = lowPrio (callPackage ../applications/editors/vim/qvim.nix {
    inherit (pkgs) fetchgit stdenv ncurses pkgconfig gettext
      composableDerivation lib config python perl tcl ruby qt4;
    inherit (pkgs.xlibs) libX11 libXext libSM libXpm libXt libXaw libXau libXmu
      libICE;

    inherit (pkgs) stdenvAdapters gccApple;

    features = "huge"; # one of  tiny, small, normal, big or huge
    lua = pkgs.lua5;
    flags = [ "python" "X11" ]; # only flag "X11" by now
  });

  vimpc = callPackage ../applications/audio/vimpc { };

  virtviewer = callPackage ../applications/virtualization/virt-viewer {
    gtkvnc = gtkvnc.override { enableGTK3 = true; };
    spice_gtk = spice_gtk.override { enableGTK3 = true; };
  };
  virtmanager = callPackage ../applications/virtualization/virt-manager {
    inherit (gnome) gnome_python;
    vte = gnome3.vte;
    dconf = gnome3.dconf;
    gtkvnc = gtkvnc.override { enableGTK3 = true; };
    spice_gtk = spice_gtk.override { enableGTK3 = true; };
  };

  virtinst = callPackage ../applications/virtualization/virtinst {};

  virtualgl = callPackage ../tools/X11/virtualgl { };

  bumblebee = callPackage ../tools/X11/bumblebee { };

  vkeybd = callPackage ../applications/audio/vkeybd {
    inherit (xlibs) libX11;
  };

  vlc = callPackage ../applications/video/vlc { };

  vmpk = callPackage ../applications/audio/vmpk { };

  vnstat = callPackage ../applications/networking/vnstat { };

  vorbisTools = callPackage ../applications/audio/vorbis-tools { };

  vue = callPackage ../applications/misc/vue {
    jre = icedtea7_jre;
  };

  vwm = callPackage ../applications/window-managers/vwm { };

  w3m = callPackage ../applications/networking/browsers/w3m {
    graphicsSupport = false;
  };

  weechat = callPackage ../applications/networking/irc/weechat { };

  weechatDevel = lowPrio (callPackage ../applications/networking/irc/weechat/devel.nix { });

  weston = callPackage ../applications/window-managers/weston { };

  windowmaker = callPackage ../applications/window-managers/windowmaker { };

  winswitch = callPackage ../tools/X11/winswitch { };

  wings = callPackage ../applications/graphics/wings {
    erlang = erlangR14;
    esdl = esdl.override { erlang = erlangR14; };
  };

  wmname = callPackage ../applications/misc/wmname { };

  wmctrl = callPackage ../tools/X11/wmctrl { };

  # I'm keen on wmiimenu only  >wmii-3.5 no longer has it...
  wmiimenu = import ../applications/window-managers/wmii31 {
    libixp = libixp_for_wmii;
    inherit fetchurl /* fetchhg */ stdenv gawk;
    inherit (xlibs) libX11;
  };

  wmiiSnap = import ../applications/window-managers/wmii {
    libixp = libixp_for_wmii;
    inherit fetchurl /* fetchhg */ stdenv gawk;
    inherit (xlibs) libX11 xextproto libXt libXext;
    includeUnpack = config.stdenv.includeUnpack or false;
  };

  wordnet = callPackage ../applications/misc/wordnet { };

  wrapChromium = browser: wrapFirefox {
    inherit browser;
    browserName = browser.packageName;
    desktopName = "Chromium";
    icon = "${browser}/share/icons/hicolor/48x48/apps/${browser.packageName}.png";
  };

  wrapFirefox =
    { browser, browserName ? "firefox", desktopName ? "Firefox", nameSuffix ? ""
    , icon ? "${browser}/lib/${browser.name}/icons/mozicon128.png" }:
    let
      cfg = stdenv.lib.attrByPath [ browserName ] {} config;
      enableAdobeFlash = cfg.enableAdobeFlash or false;
      enableGnash = cfg.enableGnash or false;
    in
    import ../applications/networking/browsers/firefox/wrapper.nix {
      inherit stdenv lib makeWrapper makeDesktopItem browser browserName desktopName nameSuffix icon;
      plugins =
         assert !(enableGnash && enableAdobeFlash);
         ([ ]
          ++ lib.optional enableGnash gnash
          ++ lib.optional enableAdobeFlash flashplayer
          ++ lib.optional (cfg.enableDjvu or false) (djview4)
          ++ lib.optional (cfg.enableMPlayer or false) (MPlayerPlugin browser)
          ++ lib.optional (cfg.enableGeckoMediaPlayer or false) gecko_mediaplayer
          ++ lib.optional (supportsJDK && cfg.jre or false && jrePlugin ? mozillaPlugin) jrePlugin
          ++ lib.optional (cfg.enableGoogleTalkPlugin or false) google_talk_plugin
          ++ lib.optional (cfg.enableFriBIDPlugin or false) fribid
          ++ lib.optional (cfg.enableGnomeExtensions or false) gnome3.gnome_shell
         );
      libs = [ gstreamer gst_plugins_base ] ++ lib.optionals (cfg.enableQuakeLive or false)
             (with xlibs; [ stdenv.gcc libX11 libXxf86dga libXxf86vm libXext libXt alsaLib zlib ]);
      gtk_modules = [ libcanberra ];
    };

  x11vnc = callPackage ../tools/X11/x11vnc { };

  x2vnc = callPackage ../tools/X11/x2vnc { };

  xaos = builderDefsPackage (import ../applications/graphics/xaos) {
    inherit (xlibs) libXt libX11 libXext xextproto xproto;
    inherit gsl aalib zlib intltool gettext perl;
    libpng = libpng12;
  };

  xara = callPackage ../applications/graphics/xara { };

  xawtv = callPackage ../applications/video/xawtv { };

  xbindkeys = callPackage ../tools/X11/xbindkeys { };

  xbmc = callPackage ../applications/video/xbmc {
    ffmpeg = ffmpeg_1;
  };

  xca = callPackage ../applications/misc/xca { };

  xcalib = callPackage ../tools/X11/xcalib { };

  xcape = callPackage ../tools/X11/xcape { };

  xchainkeys = callPackage ../tools/X11/xchainkeys { };

  xchat = callPackage ../applications/networking/irc/xchat { };

  xchm = callPackage ../applications/misc/xchm { };

  xcompmgr = callPackage ../applications/window-managers/xcompmgr { };

  compton = callPackage ../applications/window-managers/compton { };

  xdaliclock = callPackage ../tools/misc/xdaliclock {};

  xdg-user-dirs = callPackage ../tools/X11/xdg-user-dirs { };

  xdg_utils = callPackage ../tools/X11/xdg-utils { };

  xdotool = callPackage ../tools/X11/xdotool { };

  xen = callPackage ../applications/virtualization/xen {
    stdenv = overrideGCC stdenv gcc45;
  };

  xfe = callPackage ../applications/misc/xfe {
    fox = fox_1_6;
  };

  xfig = callPackage ../applications/graphics/xfig { };

  xineUI = callPackage ../applications/video/xine-ui { };

  xneur_0_13 = callPackage ../applications/misc/xneur { };

  xneur_0_8 = callPackage ../applications/misc/xneur/0.8.nix { };

  xneur = xneur_0_13;

  gxneur = callPackage ../applications/misc/gxneur  {
    inherit (gnome) libglade GConf;
  };

  xournal = callPackage ../applications/graphics/xournal {
    inherit (gnome) libgnomeprint libgnomeprintui libgnomecanvas;
  };

  xpdf = callPackage ../applications/misc/xpdf {
    motif = lesstif;
    base14Fonts = "${ghostscript}/share/ghostscript/fonts";
  };

  xkb_switch = callPackage ../tools/X11/xkb-switch { };

  libxpdf = callPackage ../applications/misc/xpdf/libxpdf.nix { };

  xpra = callPackage ../tools/X11/xpra { };

  xrestop = callPackage ../tools/X11/xrestop { };

  xscreensaver = callPackage ../misc/screensavers/xscreensaver {
    inherit (gnome) libglade;
  };

  xsynth_dssi = callPackage ../applications/audio/xsynth-dssi { };

  xterm = callPackage ../applications/misc/xterm { };

  finalterm = callPackage ../applications/misc/finalterm { };

  xtrace = callPackage ../tools/X11/xtrace { };

  xlaunch = callPackage ../tools/X11/xlaunch { };

  xmacro = callPackage ../tools/X11/xmacro { };

  xmove = callPackage ../applications/misc/xmove { };

  xmp = callPackage ../applications/audio/xmp { };

  xnee = callPackage ../tools/X11/xnee {
    # Work around "missing separator" error.
    stdenv = overrideInStdenv stdenv [ gnumake381 ];
  };

  xvidcap = callPackage ../applications/video/xvidcap {
    inherit (gnome) scrollkeeper libglade;
  };

  yate = callPackage ../applications/misc/yate { };

  inherit (gnome3) yelp;

  qgis = callPackage ../applications/misc/qgis {};

  qtbitcointrader = callPackage ../applications/misc/qtbitcointrader { };

  ykpers = callPackage ../applications/misc/ykpers {};

  yoshimi = callPackage ../applications/audio/yoshimi {
    fltk = fltk13;
  };

  zathuraCollection = recurseIntoAttrs
    (let callPackage = newScope pkgs.zathuraCollection; in
      import ../applications/misc/zathura {
        inherit callPackage pkgs fetchurl;
        useMupdf = config.zathura.useMupdf or false;
      });

  zathura = zathuraCollection.zathuraWrapper;

  zed = callPackage ../applications/editors/zed { };

  zeroc_ice = callPackage ../development/libraries/zeroc-ice { };

  girara = callPackage ../applications/misc/girara {
    gtk = gtk3;
  };

  zgrviewer = callPackage ../applications/graphics/zgrviewer {};

  zotero = callPackage ../applications/office/zotero { };

  zynaddsubfx = callPackage ../applications/audio/zynaddsubfx { };


  ### GAMES

  alienarena = callPackage ../games/alienarena { };

  andyetitmoves = if stdenv.isLinux then callPackage ../games/andyetitmoves {} else null;

  anki = callPackage ../games/anki { };

  asc = callPackage ../games/asc {
    lua = lua5;
    libsigcxx = libsigcxx12;
  };

  astromenace = callPackage ../games/astromenace { };

  atanks = callPackage ../games/atanks {};

  ballAndPaddle = callPackage ../games/ball-and-paddle {
    guile = guile_1_8;
  };

  bitsnbots = callPackage ../games/bitsnbots {
    lua = lua5;
  };

  blackshades = callPackage ../games/blackshades { };

  blackshadeselite = callPackage ../games/blackshadeselite { };

  blobby = callPackage ../games/blobby { };

  bsdgames = callPackage ../games/bsdgames { };

  btanks = callPackage ../games/btanks { };

  bzflag = callPackage ../games/bzflag { };

  castle_combat = callPackage ../games/castle-combat { };

  chessdb = callPackage ../games/chessdb { };

  construoBase = lowPrio (callPackage ../games/construo {
    mesa = null;
    freeglut = null;
  });

  construo = construoBase.override {
    inherit mesa freeglut;
  };

  crack_attack = callPackage ../games/crack-attack { };

  crafty = callPackage ../games/crafty { };
  craftyFull = appendToName "full" (crafty.override { fullVariant = true; });

  crrcsim = callPackage ../games/crrcsim {};

  dhewm3 = callPackage ../games/dhewm3 {};

  drumkv1 = callPackage ../applications/audio/drumkv1 { };

  dwarf_fortress = callPackage_i686 ../games/dwarf-fortress {
    SDL_image = pkgsi686Linux.SDL_image.override {
      libpng = pkgsi686Linux.libpng12;
    };
  };

  dwarf_fortress_2014 = callPackage_i686 ../games/dwarf-fortress/df2014.nix {
    SDL_image = pkgsi686Linux.SDL_image.override {
      libpng = pkgsi686Linux.libpng12;
    };
  };

  dwarf_fortress_modable = appendToName "moddable" (dwarf_fortress.override {
    copyDataDirectory = true;
  });

  dwarf_fortress_2014_modable = appendToName "moddable" (dwarf_fortress_2014.override {
    copyDataDirectory = true;
  });

  dwarf-therapist = callPackage ../games/dwarf-therapist { };

  d1x_rebirth = callPackage ../games/d1x-rebirth { };

  d2x_rebirth = callPackage ../games/d2x-rebirth { };

  eboard = callPackage ../games/eboard { };

  eduke32 = callPackage ../games/eduke32 { };

  egoboo = callPackage ../games/egoboo { };

  exult = callPackage ../games/exult { };

  flightgear = callPackage ../games/flightgear { };

  freeciv = callPackage ../games/freeciv { };

  freeciv_gtk = callPackage ../games/freeciv {
    gtkClient = true;
    sdlClient = false;
  };

  freedink = callPackage ../games/freedink { };

  fsg = callPackage ../games/fsg {
    wxGTK = wxGTK28.override { unicode = false; };
  };

  gemrb = callPackage ../games/gemrb { };

  gl117 = callPackage ../games/gl-117 {};

  glestae = callPackage ../games/glestae {};

  globulation2 = callPackage ../games/globulation {};

  gltron = callPackage ../games/gltron { };

  gnuchess = callPackage ../games/gnuchess { };

  gnugo = callPackage ../games/gnugo { };

  gparted = callPackage ../tools/misc/gparted { };

  gsmartcontrol = callPackage ../tools/misc/gsmartcontrol {
    inherit (gnome) libglademm;
  };

  gtypist = callPackage ../games/gtypist { };

  hexen = callPackage ../games/hexen { };

  icbm3d = callPackage ../games/icbm3d { };

  ingen = callPackage ../applications/audio/ingen { };

  instead = callPackage ../games/instead {
    lua = lua5;
  };

  kobodeluxe = callPackage ../games/kobodeluxe { };

  lincity = builderDefsPackage (import ../games/lincity) {
    inherit (xlibs) libX11 libXext xextproto
      libICE libSM xproto;
    inherit libpng zlib;
  };

  lincity_ng = callPackage ../games/lincity/ng.nix {};

  mars = callPackage ../games/mars { };

  micropolis = callPackage ../games/micropolis { };

  mnemosyne = callPackage ../games/mnemosyne {
    inherit (pythonPackages) matplotlib cherrypy sqlite3;
  };

  naev = callPackage ../games/naev { };

  nexuiz = callPackage ../games/nexuiz { };

  njam = callPackage ../games/njam { };

  oilrush = callPackage ../games/oilrush { };

  openra = callPackage ../games/openra { };

  openttd = callPackage ../games/openttd {
    zlib = zlibStatic;
  };

  opentyrian = callPackage ../games/opentyrian { };

  openxcom = callPackage ../games/openxcom { };

  pingus = callPackage ../games/pingus {};

  pioneers = callPackage ../games/pioneers { };

  pong3d = callPackage ../games/pong3d { };

  prboom = callPackage ../games/prboom { };

  quake3demo = callPackage ../games/quake3/wrapper {
    name = "quake3-demo-${quake3game.name}";
    description = "Demo of Quake 3 Arena, a classic first-person shooter";
    game = quake3game;
    paks = [quake3demodata];
  };

  quake3demodata = callPackage ../games/quake3/demo { };

  quake3game = callPackage ../games/quake3/game { };

  quantumminigolf = callPackage ../games/quantumminigolf {};

  racer = callPackage ../games/racer { };

  residualvm = callPackage ../games/residualvm {
    openglSupport = mesaSupported;
  };

  rigsofrods = callPackage ../games/rigsofrods {
    mygui = myguiSvn;
  };

  rili = callPackage ../games/rili { };

  rogue = callPackage ../games/rogue { };

  samplv1 = callPackage ../applications/audio/samplv1 { };

  sauerbraten = callPackage ../games/sauerbraten {};

  scid = callPackage ../games/scid { };

  scummvm = callPackage ../games/scummvm { };

  scorched3d = callPackage ../games/scorched3d { };

  sdlmame = callPackage ../games/sdlmame { };

  sgtpuzzles = builderDefsPackage (import ../games/sgt-puzzles) {
    inherit pkgconfig fetchsvn perl gtk;
    inherit (xlibs) libX11;
  };

  simutrans = callPackage ../games/simutrans { };

  soi = callPackage ../games/soi {};

  # You still can override by passing more arguments.
  spaceOrbit = callPackage ../games/orbit { };

  spring = callPackage ../games/spring { };

  springLobby = callPackage ../games/spring/springlobby.nix { };

  stardust = callPackage ../games/stardust {};

  steam = callPackage_i686 ../games/steam {};

  steamChrootEnv = callPackage_i686 ../games/steam/chrootenv.nix {
    zenity = gnome2.zenity;
  };

  stuntrally = callPackage ../games/stuntrally { };

  superTux = callPackage ../games/super-tux { };

  superTuxKart = callPackage ../games/super-tux-kart { };

  synthv1 = callPackage ../applications/audio/synthv1 { };

  tbe = callPackage ../games/the-butterfly-effect {};

  teetertorture = callPackage ../games/teetertorture { };

  teeworlds = callPackage ../games/teeworlds { };

  tennix = callPackage ../games/tennix { };

  tibia = callPackage ../games/tibia { };

  tintin = callPackage ../games/tintin { };

  tpm = callPackage ../games/thePenguinMachine { };

  tremulous = callPackage ../games/tremulous { };

  speed_dreams = callPackage ../games/speed-dreams {
    # Torcs wants to make shared libraries linked with plib libraries (it provides static).
    # i686 is the only platform I know than can do that linking without plib built with -fPIC
    plib = plib.override { enablePIC = !stdenv.isi686; };
    libpng = libpng12;
  };

  torcs = callPackage ../games/torcs {
    # Torcs wants to make shared libraries linked with plib libraries (it provides static).
    # i686 is the only platform I know than can do that linking without plib built with -fPIC
    plib = plib.override { enablePIC = !stdenv.isi686; };
  };

  trigger = callPackage ../games/trigger { };

  typespeed = callPackage ../games/typespeed { };

  ufoai = callPackage ../games/ufoai { };

  ultimatestunts = callPackage ../games/ultimatestunts { };

  ultrastardx = callPackage ../games/ultrastardx {
    ffmpeg = ffmpeg_0_6;
    lua = lua5;
  };

  unvanquished = callPackage ../games/unvanquished { };

  uqm = callPackage ../games/uqm { };

  urbanterror = callPackage ../games/urbanterror { };

  ut2004demo = callPackage ../games/ut2004demo { };

  vdrift = callPackage ../games/vdrift { };

  vectoroids = callPackage ../games/vectoroids { };

  vessel = callPackage_i686 ../games/vessel { };

  warmux = callPackage ../games/warmux { };

  warsow = callPackage ../games/warsow {
    libjpeg = libjpeg62;
  };

  warzone2100 = callPackage ../games/warzone2100 { };

  widelands = callPackage ../games/widelands {
    lua = lua5_1;
  };

  worldofgoo_demo = callPackage ../games/worldofgoo {
    demo = true;
  };

  worldofgoo = callPackage ../games/worldofgoo { };

  xboard =  callPackage ../games/xboard { };

  xconq = callPackage ../games/xconq {};

  # TODO: the corresponding nix file is missing
  # xracer = callPackage ../games/xracer { };

  xonotic = callPackage ../games/xonotic { };

  xsokoban = builderDefsPackage (import ../games/xsokoban) {
    inherit (xlibs) libX11 xproto libXpm libXt;
  };

  zdoom = callPackage ../games/zdoom { };

  zod = callPackage ../games/zod { };

  zoom = callPackage ../games/zoom { };

  keen4 = callPackage ../games/keen4 { };

  zeroad = callPackage ../games/0ad { };

  ### DESKTOP ENVIRONMENTS

  cinnamon = recurseIntoAttrs rec {
    callPackage = newScope pkgs.cinnamon;
    inherit (gnome3) gnome_common libgnomekbd gnome-menus zenity;

    muffin = callPackage ../desktops/cinnamon/muffin.nix { } ;

    cinnamon-control-center = callPackage ../desktops/cinnamon/cinnamon-control-center.nix{ };

    cinnamon-settings-daemon = callPackage ../desktops/cinnamon/cinnamon-settings-daemon.nix{ };

    cinnamon-session = callPackage ../desktops/cinnamon/cinnamon-session.nix{ } ;

    cinnamon-desktop = callPackage ../desktops/cinnamon/cinnamon-desktop.nix { };

    cinnamon-translations = callPackage ../desktops/cinnamon/cinnamon-translations.nix { };

    cjs = callPackage ../desktops/cinnamon/cjs.nix { };
  };

  enlightenment = callPackage ../desktops/enlightenment { };

  e17 = recurseIntoAttrs (
    let callPackage = newScope pkgs.e17; in
    import ../desktops/e17 { inherit callPackage pkgs; }
  );

  e18 = recurseIntoAttrs (
    let callPackage = newScope pkgs.e18; in
    import ../desktops/e18 { inherit callPackage pkgs; }
  );

  gnome2 = callPackage ../desktops/gnome-2 {
    callPackage = pkgs.newScope pkgs.gnome2;
    self = pkgs.gnome2;
  }  // pkgs.gtkLibs // {
    # Backwards compatibility;
    inherit (pkgs) libsoup libwnck gtk_doc gnome_doc_utils;
  };

  gnome3 = recurseIntoAttrs (callPackage ../desktops/gnome-3/3.10 {
    callPackage = pkgs.newScope pkgs.gnome3;
    self = pkgs.gnome3;
  });

  gnome3_12 = recurseIntoAttrs (callPackage ../desktops/gnome-3/3.12 {
    callPackage = pkgs.newScope pkgs.gnome3_12;
  });

  gnome = recurseIntoAttrs gnome2;

  hsetroot = callPackage ../tools/X11/hsetroot { };

  kakasi = callPackage ../tools/text/kakasi { };

  kde4 = recurseIntoAttrs pkgs.kde412;

  kde4_next = recurseIntoAttrs( lib.lowPrioSet pkgs.kde412 );

  kde412 = kdePackagesFor (pkgs.kde412 // {
      eigen = eigen2;
      libusb = libusb1;
      libcanberra = libcanberra_kde;
    }) ../desktops/kde-4.12;

  kdePackagesFor = self: dir:
    let callPackageOrig = callPackage; in
    let
      callPackage = newScope self;
      kde4 = callPackageOrig dir {
        inherit callPackage callPackageOrig;
      };
    in kde4 // {
      inherit kde4;

      wrapper = callPackage ../build-support/kdewrapper {};

      recurseForRelease = true;

      akunambol = callPackage ../applications/networking/sync/akunambol { };

      amarok = callPackage ../applications/audio/amarok { };

      bangarang = callPackage ../applications/video/bangarang { };

      basket = callPackage ../applications/office/basket { };

      bluedevil = callPackage ../tools/bluetooth/bluedevil { };

      calligra = callPackage ../applications/office/calligra { };

      digikam = if builtins.compareVersions "4.9" kde4.release == 1 then
          callPackage ../applications/graphics/digikam/2.nix { }
        else
          callPackage ../applications/graphics/digikam { };

      eventlist = callPackage ../applications/office/eventlist {};

      k3b = callPackage ../applications/misc/k3b { };

      kadu = callPackage ../applications/networking/instant-messengers/kadu { };

      kbibtex = callPackage ../applications/office/kbibtex { };

      kde_gtk_config = callPackage ../tools/misc/kde-gtk-config { };

      kde_wacomtablet = callPackage ../applications/misc/kde-wacomtablet { };

      kdeconnect = callPackage ../applications/misc/kdeconnect { };

      kdenlive = callPackage ../applications/video/kdenlive { mlt = mlt-qt4; };

      kdesvn = callPackage ../applications/version-management/kdesvn { };

      kdevelop = callPackage ../applications/editors/kdevelop { };

      kdevplatform = callPackage ../development/libraries/kdevplatform { };

      kdiff3 = callPackage ../tools/text/kdiff3 { };

      kile = callPackage ../applications/editors/kile { };

      kmplayer = callPackage ../applications/video/kmplayer { };

      kmymoney = callPackage ../applications/office/kmymoney { };

      kipi_plugins = callPackage ../applications/graphics/kipi-plugins { };

      konversation = callPackage ../applications/networking/irc/konversation { };

      kvirc = callPackage ../applications/networking/irc/kvirc { };

      krename = callPackage ../applications/misc/krename { };

      krusader = callPackage ../applications/misc/krusader { };

      ksshaskpass = callPackage ../tools/security/ksshaskpass {};

      ktorrent = callPackage ../applications/networking/p2p/ktorrent { };

      kuickshow = callPackage ../applications/graphics/kuickshow { };

      libalkimia = callPackage ../development/libraries/libalkimia { };

      libktorrent = callPackage ../development/libraries/libktorrent { };

      libkvkontakte = callPackage ../development/libraries/libkvkontakte { };

      liblikeback = callPackage ../development/libraries/liblikeback { };

      libmm-qt = callPackage ../development/libraries/libmm-qt { };

      libnm-qt = callPackage ../development/libraries/libnm-qt { };

      networkmanagement = callPackage ../tools/networking/networkmanagement { };

      partitionManager = callPackage ../tools/misc/partition-manager { };

      plasma-nm = callPackage ../tools/networking/plasma-nm { };

      polkit_kde_agent = callPackage ../tools/security/polkit-kde-agent { };

      psi = callPackage ../applications/networking/instant-messengers/psi { };

      qtcurve = callPackage ../misc/themes/qtcurve { };

      quassel = callPackage ../applications/networking/irc/quassel { dconf = gnome3.dconf; };

      quasselDaemon = (self.quassel.override {
        monolithic = false;
        daemon = true;
        tag = "-daemon";
      });

      quasselClient = (self.quassel.override {
        monolithic = false;
        client = true;
        tag = "-client";
      });

      rekonq = callPackage ../applications/networking/browsers/rekonq { };

      kwebkitpart = callPackage ../applications/networking/browsers/kwebkitpart { };

      rsibreak = callPackage ../applications/misc/rsibreak { };

      semnotes = callPackage ../applications/misc/semnotes { };

      skrooge = callPackage ../applications/office/skrooge { };

      telepathy = callPackage ../applications/networking/instant-messengers/telepathy/kde {};

      yakuake = callPackage ../applications/misc/yakuake { };

      zanshin = callPackage ../applications/office/zanshin { };

      kwooty = callPackage ../applications/networking/newsreaders/kwooty { };
    };

  redshift = callPackage ../applications/misc/redshift {
    inherit (xorg) libX11 libXrandr libxcb randrproto libXxf86vm
      xf86vidmodeproto;
    inherit (gnome) GConf;
    inherit (pythonPackages) pyxdg;
    geoclue = geoclue2;
  };

  oxygen_gtk = callPackage ../misc/themes/gtk2/oxygen-gtk { };

  gtk_engines = callPackage ../misc/themes/gtk2/gtk-engines { };

  gtk-engine-murrine = callPackage ../misc/themes/gtk2/gtk-engine-murrine { };

  gnome_themes_standard = gnome3.gnome_themes_standard;

  mate-icon-theme = callPackage ../misc/themes/mate-icon-theme { };

  mate-themes = callPackage ../misc/themes/mate-themes { };

  xfce = xfce4_10;
  xfce4_10 = recurseIntoAttrs (import ../desktops/xfce { inherit pkgs newScope; });


  ### SCIENCE

  ### SCIENCE/GEOMETRY

  drgeo = builderDefsPackage (import ../applications/science/geometry/drgeo) {
    inherit (gnome) libglade;
    inherit libxml2 perl intltool libtool pkgconfig gtk;
    guile = guile_1_8;
  };

  tetgen = callPackage ../applications/science/geometry/tetgen { };


  ### SCIENCE/BIOLOGY

  alliance = callPackage ../applications/science/electronics/alliance {
    motif = lesstif;
  };

  arb = callPackage ../applications/science/biology/arb {
    lesstif = lesstif93;
  };

  archimedes = callPackage ../applications/science/electronics/archimedes { };

  biolib = callPackage ../development/libraries/science/biology/biolib { };

  emboss = callPackage ../applications/science/biology/emboss { };

  mrbayes = callPackage ../applications/science/biology/mrbayes { };

  ncbiCTools = builderDefsPackage ../development/libraries/ncbi {
    inherit tcsh mesa lesstif;
    inherit (xlibs) libX11 libXaw xproto libXt libSM libICE
      libXmu libXext;
  };

  ncbi_tools = callPackage ../applications/science/biology/ncbi-tools { };

  paml = callPackage ../applications/science/biology/paml { };

  pal2nal = callPackage ../applications/science/biology/pal2nal { };

  plink = callPackage ../applications/science/biology/plink/default.nix { };


  ### SCIENCE/MATH

  arpack = callPackage ../development/libraries/science/math/arpack { };

  atlas = callPackage ../development/libraries/science/math/atlas {
    # The build process measures CPU capabilities and optimizes the
    # library to perform best on that particular machine. That is a
    # great feature, but it's of limited use with pre-built binaries
    # coming from a central build farm.
    tolerateCpuTimingInaccuracy = true;
  };

  blas = callPackage ../development/libraries/science/math/blas { };

  content = builderDefsPackage ../applications/science/math/content {
    inherit mesa lesstif;
    inherit (xlibs) libX11 libXaw xproto libXt libSM libICE
      libXmu libXext libXcursor;
  };

  jags = callPackage ../applications/science/math/jags { };

  liblapack = callPackage ../development/libraries/science/math/liblapack { };

  liblbfgs = callPackage ../development/libraries/science/math/liblbfgs { };

  openblas = callPackage ../development/libraries/science/math/openblas { };

  mathematica = callPackage ../applications/science/math/mathematica { };

  sage = callPackage ../applications/science/math/sage { };

  ### SCIENCE/MOLECULAR-DYNAMICS

  gromacs = callPackage ../applications/science/molecular-dynamics/gromacs {
    singlePrec = true;
    fftw = fftwSinglePrec;
    cmake = cmakeCurses;
  };

  gromacsDouble = lowPrio (callPackage ../applications/science/molecular-dynamics/gromacs {
    singlePrec = false;
    fftw = fftw;
    cmake = cmakeCurses;
  });


  ### SCIENCE/LOGIC

  abc-verifier = callPackage ../applications/science/logic/abc {};

  alt-ergo = callPackage ../applications/science/logic/alt-ergo {};

  coq = callPackage ../applications/science/logic/coq {
    inherit (ocamlPackages) findlib lablgtk;
    camlp5 = ocamlPackages.camlp5_transitional;
  };

  coq_HEAD = callPackage ../applications/science/logic/coq/HEAD.nix {
    inherit (ocamlPackages) findlib lablgtk;
    camlp5 = ocamlPackages.camlp5_transitional;
  };

  coq_8_3 = callPackage ../applications/science/logic/coq/8.3.nix {
    inherit (ocamlPackages) findlib lablgtk;
    camlp5 = ocamlPackages.camlp5_transitional;
  };

  cvc3 = callPackage ../applications/science/logic/cvc3 {};

  ekrhyper = callPackage ../applications/science/logic/ekrhyper {};

  eprover = callPackage ../applications/science/logic/eprover {
    texLive = texLiveAggregationFun {
      paths = [
        texLive texLiveExtra
      ];
    };
  };

  ginac = callPackage ../applications/science/math/ginac { };

  hol = callPackage ../applications/science/logic/hol { };

  hol_light = callPackage ../applications/science/logic/hol_light {
    inherit (ocamlPackages) findlib;
    camlp5 = ocamlPackages.camlp5_strict;
  };

  isabelle = import ../applications/science/logic/isabelle {
    inherit (pkgs) stdenv fetchurl nettools perl polyml;
    inherit (pkgs.emacs24Packages) proofgeneral;
  };

  iprover = callPackage ../applications/science/logic/iprover {};

  leo2 = callPackage ../applications/science/logic/leo2 {};

  logisim = callPackage ../applications/science/logic/logisim {};

  ltl2ba = callPackage ../applications/science/logic/ltl2ba {};

  matita = callPackage ../applications/science/logic/matita {
    ocaml = ocaml_3_11_2;
    inherit (ocamlPackages_3_11_2) findlib lablgtk ocaml_expat gmetadom ocaml_http
            lablgtkmathview ocaml_mysql ocaml_sqlite3 ocamlnet camlzip ocaml_pcre;
    ulex08 = ocamlPackages_3_11_2.ulex08.override { camlp5 = ocamlPackages_3_11_2.camlp5_5_transitional; };
  };

  matita_130312 = lowPrio (callPackage ../applications/science/logic/matita/130312.nix {
    inherit (ocamlPackages) findlib lablgtk ocaml_expat gmetadom ocaml_http
            ocaml_mysql ocamlnet ulex08 camlzip ocaml_pcre;
  });

  minisat = callPackage ../applications/science/logic/minisat {};

  opensmt = callPackage ../applications/science/logic/opensmt { };

  otter = callPackage ../applications/science/logic/otter {};

  picosat = callPackage ../applications/science/logic/picosat {};

  prooftree = callPackage ../applications/science/logic/prooftree {
    inherit (ocamlPackages) findlib lablgtk;
    camlp5 = ocamlPackages.camlp5_transitional;
  };

  prover9 = callPackage ../applications/science/logic/prover9 { };

  satallax = callPackage ../applications/science/logic/satallax {};

  spass = callPackage ../applications/science/logic/spass {};

  ssreflect = callPackage ../applications/science/logic/ssreflect {
    camlp5 = ocamlPackages.camlp5_transitional;
  };

  tptp = callPackage ../applications/science/logic/tptp {};

  twelf = callPackage ../applications/science/logic/twelf {
    smlnj = if stdenv.isDarwin
      then smlnjBootstrap
      else smlnj;
  };

  verifast = callPackage ../applications/science/logic/verifast {};

  why3 = callPackage ../applications/science/logic/why3 {};

  yices = callPackage ../applications/science/logic/yices {};

  z3 = callPackage ../applications/science/logic/z3 {};

  boolector   = boolector15;
  boolector15 = callPackage ../applications/science/logic/boolector {};
  boolector16 = lowPrio (callPackage ../applications/science/logic/boolector {
    useV16 = true;
  });

  ### SCIENCE / ELECTRONICS

  eagle = callPackage_i686 ../applications/science/electronics/eagle { };

  caneda = callPackage ../applications/science/electronics/caneda { };

  gtkwave = callPackage ../applications/science/electronics/gtkwave { };

  kicad = callPackage ../applications/science/electronics/kicad {
    wxGTK = wxGTK29;
  };

  ngspice = callPackage ../applications/science/electronics/ngspice { };

  qucs = callPackage ../applications/science/electronics/qucs { };

  xoscope = callPackage ../applications/science/electronics/xoscope { };


  ### SCIENCE / MATH

  ecm = callPackage ../applications/science/math/ecm { };

  eukleides = callPackage ../applications/science/math/eukleides {
    texinfo = texinfo4;
  };

  fricas = callPackage ../applications/science/math/fricas { };

  gap = callPackage ../applications/science/math/gap { };

  maxima = callPackage ../applications/science/math/maxima { };

  wxmaxima = callPackage ../applications/science/math/wxmaxima { };

  pari = callPackage ../applications/science/math/pari {};

  pspp = callPackage ../applications/science/math/pssp {
    inherit (gnome) libglade gtksourceview;
  };

  singular = callPackage ../applications/science/math/singular {};

  scilab = callPackage ../applications/science/math/scilab {
    withXaw3d = false;
    withTk = true;
    withGtk = false;
    withOCaml = true;
    withX = true;
  };

  msieve = callPackage ../applications/science/math/msieve { };

  weka = callPackage ../applications/science/math/weka { };

  yad = callPackage ../tools/misc/yad { };

  yacas = callPackage ../applications/science/math/yacas { };

  speedcrunch = callPackage ../applications/science/math/speedcrunch {
    qt = qt4;
    cmake = cmakeCurses;
  };


  ### SCIENCE / MISC

  boinc = callPackage ../applications/science/misc/boinc { };

  celestia = callPackage ../applications/science/astronomy/celestia {
    lua = lua5_1;
    inherit (xlibs) libXmu;
    inherit (pkgs.gnome) gtkglext;
  };

  fityk = callPackage ../applications/science/misc/fityk { };

  gravit = callPackage ../applications/science/astronomy/gravit { };

  golly = callPackage ../applications/science/misc/golly { };

  megam = callPackage ../applications/science/misc/megam { };

  root = callPackage ../applications/science/misc/root { };

  simgrid = callPackage ../applications/science/misc/simgrid { };

  spyder = callPackage ../applications/science/spyder {
    inherit (pythonPackages) pyflakes rope sphinx numpy scipy matplotlib; # recommended
    inherit (pythonPackages) ipython pep8; # optional
    inherit pylint;
  };

  stellarium = callPackage ../applications/science/astronomy/stellarium { };

  tulip = callPackage ../applications/science/misc/tulip { };

  vite = callPackage ../applications/science/misc/vite { };

  xplanet = callPackage ../applications/science/astronomy/xplanet { };

  ### MISC

  atari800 = callPackage ../misc/emulators/atari800 { };

  ataripp = callPackage ../misc/emulators/atari++ { };

  auctex = callPackage ../tools/typesetting/tex/auctex { };

  beep = callPackage ../misc/beep { };

  cups = callPackage ../misc/cups { libusb = libusb1; };

  cups_pdf_filter = callPackage ../misc/cups/pdf-filter.nix { };

  gutenprint = callPackage ../misc/drivers/gutenprint { };

  gutenprintBin = callPackage ../misc/drivers/gutenprint/bin.nix { };

  cupsBjnp = callPackage ../misc/cups/drivers/cups-bjnp { };

  darcnes = callPackage ../misc/emulators/darcnes { };

  dbacl = callPackage ../tools/misc/dbacl { };

  dblatex = callPackage ../tools/typesetting/tex/dblatex {
    enableAllFeatures = false;
  };

  dblatexFull = appendToName "full" (dblatex.override {
    enableAllFeatures = true;
  });

  dosbox = callPackage ../misc/emulators/dosbox { };

  dpkg = callPackage ../tools/package-management/dpkg { };

  ekiga = newScope pkgs.gnome ../applications/networking/instant-messengers/ekiga { };

  electricsheep = callPackage ../misc/screensavers/electricsheep { };

  fakenes = callPackage ../misc/emulators/fakenes { };

  fceux = callPackage ../misc/emulators/fceux { };

  foldingathome = callPackage ../misc/foldingathome { };

  foo2zjs = callPackage ../misc/drivers/foo2zjs {};

  foomatic_filters = callPackage ../misc/drivers/foomatic-filters {};

  freestyle = callPackage ../misc/freestyle { };

  gajim = callPackage ../applications/networking/instant-messengers/gajim { };

  gammu = callPackage ../applications/misc/gammu { };

  gensgs = callPackage_i686 ../misc/emulators/gens-gs { };

  ghostscript = callPackage ../misc/ghostscript {
    x11Support = false;
    cupsSupport = config.ghostscript.cups or (!stdenv.isDarwin);
    gnuFork = config.ghostscript.gnu or false;
  };

  ghostscriptX = appendToName "with-X" (ghostscript.override {
    x11Support = true;
  });

  guix = callPackage ../tools/package-management/guix { };

  gxemul = callPackage ../misc/gxemul { };

  hatari = callPackage ../misc/emulators/hatari { };

  hplip = callPackage ../misc/drivers/hplip { };

  hplipWithPlugin = hplip.override { withPlugin = true; };

  # using the new configuration style proposal which is unstable
  jack1 = callPackage ../misc/jackaudio/jack1.nix { };

  jack2 = callPackage ../misc/jackaudio { };

  keynav = callPackage ../tools/X11/keynav { };

  lazylist = callPackage ../tools/typesetting/tex/lazylist { };

  lilypond = callPackage ../misc/lilypond { guile = guile_1_8; };

  martyr = callPackage ../development/libraries/martyr { };

  maven = maven3;
  maven3 = callPackage ../misc/maven { jdk = openjdk; };

  mess = callPackage ../misc/emulators/mess {
    inherit (pkgs.gnome) GConf;
  };

  mupen64plus = callPackage ../misc/emulators/mupen64plus { };

  mupen64plus1_5 = callPackage ../misc/emulators/mupen64plus/1.5.nix { };

  nix = nixStable;

  nixStable = callPackage ../tools/package-management/nix {
    storeDir = config.nix.storeDir or "/nix/store";
    stateDir = config.nix.stateDir or "/nix/var";
  };

  nixUnstable = callPackage ../tools/package-management/nix/unstable.nix {
    storeDir = config.nix.storeDir or "/nix/store";
    stateDir = config.nix.stateDir or "/nix/var";
  };

  nixops = callPackage ../tools/package-management/nixops { };

  nix-prefetch-scripts = callPackage ../tools/package-management/nix-prefetch-scripts { };

  nix-repl = callPackage ../tools/package-management/nix-repl { };

  nut = callPackage ../applications/misc/nut { };

  solfege = callPackage ../misc/solfege {
      pysqlite = pkgs.pythonPackages.sqlite3;
  };

  disnix = callPackage ../tools/package-management/disnix { };

  dysnomia = callPackage ../tools/package-management/disnix/dysnomia {
    enableApacheWebApplication = config.disnix.enableApacheWebApplication or false;
    enableAxis2WebService = config.disnix.enableAxis2WebService or false;
    enableEjabberdDump = config.disnix.enableEjabberdDump or false;
    enableMySQLDatabase = config.disnix.enableMySQLDatabase or false;
    enablePostgreSQLDatabase = config.disnix.enablePostgreSQLDatabase or false;
    enableSubversionRepository = config.disnix.enableSubversionRepository or false;
    enableTomcatWebApplication = config.disnix.enableTomcatWebApplication or false;
  };

  disnixos = callPackage ../tools/package-management/disnix/disnixos { };

  DisnixWebService = callPackage ../tools/package-management/disnix/DisnixWebService { };

  latex2html = callPackage ../tools/typesetting/tex/latex2html/default.nix {
    tex = tetex;
  };

  lkproof = callPackage ../tools/typesetting/tex/lkproof { };

  mysqlWorkbench = newScope gnome ../applications/misc/mysql-workbench {
    lua = lua5;
    inherit (pythonPackages) pexpect paramiko;
  };

  robomongo = callPackage ../applications/misc/robomongo { };

  opkg = callPackage ../tools/package-management/opkg { };

  pgadmin = callPackage ../applications/misc/pgadmin { };

  pgf = pgf2;

  # Keep the old PGF since some documents don't render properly with
  # the new one.
  pgf1 = callPackage ../tools/typesetting/tex/pgf/1.x.nix { };

  pgf2 = callPackage ../tools/typesetting/tex/pgf/2.x.nix { };

  pgfplots = callPackage ../tools/typesetting/tex/pgfplots { };

  pjsip = callPackage ../applications/networking/pjsip { };

  polytable = callPackage ../tools/typesetting/tex/polytable { };

  PPSSPP = callPackage ../misc/emulators/ppsspp { };

  uae = callPackage ../misc/emulators/uae { };

  putty = callPackage ../applications/networking/remote/putty { };

  retroarch = callPackage ../misc/emulators/retroarch { };

  rssglx = callPackage ../misc/screensavers/rss-glx { };

  xlockmore = callPackage ../misc/screensavers/xlockmore { };

  samsungUnifiedLinuxDriver = import ../misc/cups/drivers/samsung {
    inherit fetchurl stdenv;
    inherit cups ghostscript glibc patchelf;
    gcc = import ../development/compilers/gcc/4.4 {
      inherit stdenv fetchurl gmp mpfr noSysDirs gettext which;
      texinfo = texinfo4;
      profiledCompiler = true;
    };
  };

  saneBackends = callPackage ../applications/graphics/sane/backends.nix {
    gt68xxFirmware = config.sane.gt68xxFirmware or null;
    snapscanFirmware = config.sane.snapscanFirmware or null;
    hotplugSupport = config.sane.hotplugSupport or true;
    libusb = libusb1;
  };

  saneBackendsGit = callPackage ../applications/graphics/sane/backends-git.nix {
    gt68xxFirmware = config.sane.gt68xxFirmware or null;
    snapscanFirmware = config.sane.snapscanFirmware or null;
    hotplugSupport = config.sane.hotplugSupport or true;
  };

  mkSaneConfig = callPackage ../applications/graphics/sane/config.nix { };

  saneFrontends = callPackage ../applications/graphics/sane/frontends.nix { };

  seafile-shared = callPackage ../misc/seafile-shared { };

  slock = callPackage ../misc/screensavers/slock { };

  sourceAndTags = import ../misc/source-and-tags {
    inherit pkgs stdenv unzip lib ctags;
    hasktags = haskellPackages.hasktags;
  };

  splix = callPackage ../misc/cups/drivers/splix { };

  streamripper = callPackage ../applications/audio/streamripper { };

  sqsh = callPackage ../development/tools/sqsh { };

  tetex = callPackage ../tools/typesetting/tex/tetex { libpng = libpng12; };

  tex4ht = callPackage ../tools/typesetting/tex/tex4ht { };

  texFunctions = import ../tools/typesetting/tex/nix pkgs;

  texLive = builderDefsPackage (import ../tools/typesetting/tex/texlive) {
    inherit builderDefs zlib bzip2 ncurses libpng ed lesstif ruby potrace
      gd t1lib freetype icu perl expat curl xz pkgconfig zziplib texinfo
      libjpeg bison python fontconfig flex poppler libpaper graphite2
      makeWrapper;
    inherit (xlibs) libXaw libX11 xproto libXt libXpm
      libXmu libXext xextproto libSM libICE;
    ghostscript = ghostscriptX;
    harfbuzz = harfbuzz.override {
      withIcu = true; withGraphite2 = true;
    };
  };

  texLiveFull = lib.setName "texlive-full" (texLiveAggregationFun {
    paths = [ texLive texLiveExtra lmodern texLiveCMSuper texLiveLatexXColor
              texLivePGF texLiveBeamer texLiveModerncv tipa tex4ht texinfo
              texLiveModerntimeline ];
  });

  /* Look in configurations/misc/raskin.nix for usage example (around revisions
  where TeXLive was added)

  (texLiveAggregationFun {
    paths = [texLive texLiveExtra texLiveCMSuper
      texLiveBeamer
    ];
  })

  You need to use texLiveAggregationFun to regenerate, say, ls-R (TeX-related file list)
  Just installing a few packages doesn't work.
  */
  texLiveAggregationFun = params:
    builderDefsPackage (import ../tools/typesetting/tex/texlive/aggregate.nix)
      ({inherit poppler perl makeWrapper;} // params);

  texDisser = callPackage ../tools/typesetting/tex/disser {};

  texLiveContext = builderDefsPackage (import ../tools/typesetting/tex/texlive/context.nix) {
    inherit texLive;
  };

  texLiveExtra = builderDefsPackage (import ../tools/typesetting/tex/texlive/extra.nix) {
    inherit texLive xz;
  };

  texLiveCMSuper = builderDefsPackage (import ../tools/typesetting/tex/texlive/cm-super.nix) {
    inherit texLive;
  };

  texLiveLatexXColor = builderDefsPackage (import ../tools/typesetting/tex/texlive/xcolor.nix) {
    inherit texLive;
  };

  texLivePGF = builderDefsPackage (import ../tools/typesetting/tex/texlive/pgf.nix) {
    inherit texLiveLatexXColor texLive;
  };

  texLiveBeamer = builderDefsPackage (import ../tools/typesetting/tex/texlive/beamer.nix) {
    inherit texLiveLatexXColor texLivePGF texLive;
  };

  texLiveModerncv = builderDefsPackage (import ../tools/typesetting/tex/texlive/moderncv.nix) {
    inherit texLive unzip;
  };

  texLiveModerntimeline = builderDefsPackage (import ../tools/typesetting/tex/texlive/moderntimeline.nix) {
    inherit texLive unzip;
  };

  thinkfan = callPackage ../tools/system/thinkfan { };

  vice = callPackage ../misc/emulators/vice {
    libX11 = xlibs.libX11;
    giflib = giflib_4_1;
  };

  viewnior = callPackage ../applications/graphics/viewnior { };

  vimPlugins = recurseIntoAttrs (callPackage ../misc/vim-plugins { });

  vimprobable2 = callPackage ../applications/networking/browsers/vimprobable2 {
    webkit = webkitgtk2;
  };

  vimprobable2Wrapper = wrapFirefox
    { browser = vimprobable2; browserName = "vimprobable2"; desktopName = "Vimprobable2";
    };

  vimb = callPackage ../applications/networking/browsers/vimb {
    webkit = webkitgtk2;
  };

  vimbWrapper = wrapFirefox {
    browser = vimb;
    browserName = "vimb";
    desktopName = "Vimb";
  };

  VisualBoyAdvance = callPackage ../misc/emulators/VisualBoyAdvance { };

  # Wine cannot be built in 64-bit; use a 32-bit build instead.
  wineStable = callPackage_i686 ../misc/emulators/wine/stable.nix {
    bison = bison2;
  };

  wineUnstable = lowPrio (callPackage_i686 ../misc/emulators/wine/unstable.nix {
    bison = bison2;
  });

  wine = wineStable;

  winetricks = callPackage ../misc/emulators/wine/winetricks.nix {
    inherit (gnome2) zenity;
  };

  wxmupen64plus = callPackage ../misc/emulators/wxmupen64plus { };

  x2x = callPackage ../tools/X11/x2x { };

  xboxdrv = callPackage ../misc/drivers/xboxdrv { };

  xosd = callPackage ../misc/xosd { };

  xsane = callPackage ../applications/graphics/sane/xsane.nix {
    libpng = libpng12;
    saneBackends = saneBackends;
  };

  yafc = callPackage ../applications/networking/yafc { };

  yandex-disk = callPackage ../tools/filesystems/yandex-disk { };

  myEnvFun = import ../misc/my-env {
    inherit substituteAll pkgs;
    inherit (stdenv) mkDerivation;
  };

  # patoline requires a rather large ocaml compilation environment.
  # this is why it is build as an environment and not just a normal package.
  # remark : the emacs mode is also installed, but you have to adjust your load-path.
  PatolineEnv = pack: myEnvFun {
      name = "patoline";
      buildInputs = [ stdenv ncurses mesa freeglut libzip gcc
                                   pack.ocaml pack.findlib pack.camomile
                                   pack.dypgen pack.ocaml_sqlite3 pack.camlzip
                                   pack.lablgtk pack.camlimages pack.ocaml_cairo
                                   pack.lablgl pack.ocamlnet pack.cryptokit
                                   pack.ocaml_pcre pack.patoline
                                   ];
    # this is to circumvent the bug with libgcc_s.so.1 which is
    # not found when using thread
    extraCmds = ''
       LD_LIBRARY_PATH=\$LD_LIBRARY_PATH:${gcc.gcc}/lib
       export LD_LIBRARY_PATH
    '';
  };

  patoline = PatolineEnv ocamlPackages_4_00_1;

  znc = callPackage ../applications/networking/znc { };

  zncModules = recurseIntoAttrs (
    callPackage ../applications/networking/znc/modules.nix { }
  );

  zsnes = callPackage_i686 ../misc/emulators/zsnes { };

  snes9x-gtk = callPackage ../misc/emulators/snes9x-gtk { };

  misc = import ../misc/misc.nix { inherit pkgs stdenv; };

  bullet = callPackage ../development/libraries/bullet {};

  dart = callPackage ../development/interpreters/dart { };

  httrack = callPackage ../tools/backup/httrack { };

  mg = callPackage ../applications/editors/mg { };


  # Attributes for backward compatibility.
  adobeReader = adobe-reader;
  asciidocFull = asciidoc-full;  # added 2014-06-22
  lttngTools = lttng-tools;  # added 2014-07-31
  lttngUst = lttng-ust;  # added 2014-07-31


}; in self; in pkgs<|MERGE_RESOLUTION|>--- conflicted
+++ resolved
@@ -605,14 +605,12 @@
     flex = flex_2_5_35;
   };
 
-<<<<<<< HEAD
   consul = callPackage ../servers/consul { };
   consul_ui = callPackage ../servers/consul/ui.nix { };
-=======
+
   cv = callPackage ../tools/misc/cv { };
 
   crawl = callPackage ../games/crawl { lua = lua5; };
->>>>>>> 29a79bb0
 
   ditaa = callPackage ../tools/graphics/ditaa { };
 
