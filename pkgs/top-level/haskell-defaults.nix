--- conflicted
+++ resolved
@@ -35,26 +35,15 @@
       };
     };
     attoparsec = self.attoparsec_0_11_3_1;
-<<<<<<< HEAD
-    binaryConduit = super.binaryConduit.override { binary = self.binary_0_7_2_1; };
-    bson = super.bson.extendScope (self: { binary = self.binary_0_7_2_1; });
-    criterion = super.criterion.extendScope (self: { binary = self.binary_0_7_2_1; });
-    Elm = super.Elm.extendScope (self: { binary = self.binary_0_7_2_1; });
-=======
     binaryConduit = super.binaryConduit.override { binary = self.binary_0_7_2_2; };
-    bson = super.bson.override { dataBinaryIeee754 = self.dataBinaryIeee754.override { binary = self.binary_0_7_2_2; }; };
+    bson = super.bson.extendScope (self: { binary = self.binary_0_7_2_2; });
     cabal2nix = super.cabal2nix.override { hackageDb = super.hackageDb.override { Cabal = self.Cabal_1_18_1_3; }; };
+    criterion = super.criterion.extendScope (self: { binary = self.binary_0_7_2_2; });
     cabalInstall_1_16_0_2 = super.cabalInstall_1_16_0_2.override {
       HTTP = self.HTTP.override { network = self.network_2_5_0_0; };
       network = self.network_2_5_0_0;
     };
-    criterion = super.criterion.override {
-      statistics = self.statistics.override {
-        vectorBinaryInstances = self.vectorBinaryInstances.override { binary = self.binary_0_7_2_2; };
-      };
-    };
     entropy = super.entropy.override { cabal = self.cabal.override { Cabal = self.Cabal_1_18_1_3; }; };
->>>>>>> 389143d8
     gloss = null;                       # requires base >= 4.7
     modularArithmetic = null;           # requires base >= 4.7
     pipesBinary = super.pipesBinary.override { binary = self.binary_0_7_2_2; };
