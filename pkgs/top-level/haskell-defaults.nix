# Haskell / GHC infrastructure in Nixpkgs
#
# In this file, we
#
#    * define sets of default package versions for each GHC compiler version,
#    * associate GHC versions with bootstrap compiler versions and package defaults.
#
# The actual Haskell packages are composed in haskell-packages.nix. There is
# more documentation in there.

{ makeOverridable, lowPrio, hiPrio, stdenv, pkgs, newScope, config, callPackage } : rec {

  # haskell-packages.nix provides the latest possible version of every package,
  # and this file overrides those version choices per compiler when appropriate.
  # Older compilers inherit the overrides from newer ones.

  ghcHEADPrefs = self : super : super // {
    mtl = self.mtl_2_1_3_1;
    cabalInstall_1_20_0_1 = super.cabalInstall_1_20_0_1.override { Cabal = null; };
  };

  ghc782Prefs = self : super : ghcHEADPrefs self super // {
    cabalInstall_1_20_0_1 = super.cabalInstall_1_20_0_1.override { Cabal = self.Cabal_1_20_0_0; };
  };

  ghc763Prefs = self : super : ghc782Prefs self super // {
    ariadne = super.ariadne.override {
      haskellNames = self.haskellNames.override {
        haskellPackages = self.haskellPackages.override { Cabal = self.Cabal_1_18_1_3; };
      };
    };
    binaryConduit = super.binaryConduit.override { binary = self.binary_0_7_2_0; };
    bson = super.bson.override { dataBinaryIeee754 = self.dataBinaryIeee754.override { binary = self.binary_0_7_2_0; }; };
    criterion = super.criterion.override {
      statistics = self.statistics.override {
        vectorBinaryInstances = self.vectorBinaryInstances.override { binary = self.binary_0_7_2_0; };
      };
<<<<<<< HEAD
      haskeline = self.haskeline_0_7_1_1;
      terminfo = self.terminfo_0_3_2_6;
    };

  ghc703Prefs =
    self : super : super.haskellPlatformArgs_2011_2_0_1 self // {
      haskellPlatform = self.haskellPlatform_2011_2_0_1;
      cabalInstall_0_14_0 = super.cabalInstall_0_14_0.override { Cabal = self.Cabal_1_14_0; zlib = self.zlib_0_5_3_3; };
      cabalInstall_1_16_0_2 = super.cabalInstall_1_16_0_2.override { Cabal = self.Cabal_1_16_0_3; zlib = self.zlib_0_5_3_3; };
      monadPar = self.monadPar_0_1_0_3;
      jailbreakCabal = super.jailbreakCabal.override { Cabal = self.disableTest self.Cabal_1_14_0; };
      cabal2nix = super.cabal2nix.override { Cabal = self.Cabal_1_16_0_3; hackageDb = self.hackageDb.override { Cabal = self.Cabal_1_16_0_3; }; };
      prettyShow = self.prettyShow_1_2;
      binary = self.binary_0_6_0_0;
      Cabal_1_18_1_3 = super.Cabal_1_18_1_3.override { deepseq = self.deepseq_1_3_0_2; };
      quickcheckIo = super.quickcheckIo.override {
        HUnit = self.HUnit_1_2_5_2;
        QuickCheck = self.QuickCheck2;
      };
      hspecExpectations = super.hspecExpectations.override {
        HUnit = self.HUnit_1_2_5_2;
      };
      haskeline = self.haskeline_0_7_1_1;
      terminfo = self.terminfo_0_3_2_6;
    };

  ghc702Prefs = ghc701Prefs;

  ghc701Prefs =
    self : super : super.haskellPlatformArgs_2011_2_0_0 self // {
      haskellPlatform = self.haskellPlatform_2011_2_0_0;
      cabalInstall_0_14_0 = super.cabalInstall_0_14_0.override { Cabal = self.Cabal_1_14_0; zlib = self.zlib_0_5_3_3; };
      cabalInstall_1_16_0_2 = super.cabalInstall_1_16_0_2.override { Cabal = self.Cabal_1_16_0_3; zlib = self.zlib_0_5_3_3; };
      monadPar = self.monadPar_0_1_0_3;
      jailbreakCabal = super.jailbreakCabal.override { Cabal = self.disableTest self.Cabal_1_14_0; };
      cabal2nix = super.cabal2nix.override { Cabal = self.Cabal_1_16_0_3; hackageDb = self.hackageDb.override { Cabal = self.Cabal_1_16_0_3; }; };
      prettyShow = self.prettyShow_1_2;
      binary = self.binary_0_6_0_0;
      Cabal_1_18_1_3 = super.Cabal_1_18_1_3.override { deepseq = self.deepseq_1_3_0_2; };
      quickcheckIo = super.quickcheckIo.override {
        HUnit = self.HUnit_1_2_5_2;
        QuickCheck = self.QuickCheck2;
      };
      hspecExpectations = super.hspecExpectations.override {
        HUnit = self.HUnit_1_2_5_2;
      };
      haskeline = self.haskeline_0_7_1_1;
      terminfo = self.terminfo_0_3_2_6;
    };

  ghc6123Prefs = ghc6122Prefs;

  ghc6122Prefs =
    self : super : super.haskellPlatformArgs_2010_2_0_0 self // {
      haskellPlatform = super.haskellPlatform_2010_2_0_0;
      mtl1 = self.mtl_1_1_0_2;
      monadPar = self.monadPar_0_1_0_3;
      deepseq = self.deepseq_1_1_0_2;
      # deviating from Haskell platform here, to make some packages (notably statistics) compile
      jailbreakCabal = super.jailbreakCabal.override { Cabal = self.disableTest self.Cabal_1_14_0; };
      cabal2nix = super.cabal2nix.override { Cabal = self.Cabal_1_16_0_3; hackageDb = self.hackageDb.override { Cabal = self.Cabal_1_16_0_3; }; };
      binary = self.binary_0_6_0_0;
      cabalInstall_1_16_0_2 = (super.cabalInstall_1_16_0_2.extendScope (self : {
        zlib = self.zlib_0_5_3_3;
        mtl = self.mtl_2_1_2;
        HTTP = self.HTTP_4000_1_1;
      })).override {
        Cabal = self.Cabal_1_16_0_3;
      };
      quickcheckIo = super.quickcheckIo.override {
        HUnit = self.HUnit_1_2_5_2;
        QuickCheck = self.QuickCheck2;
      };
      hspecExpectations = super.hspecExpectations.override {
        HUnit = self.HUnit_1_2_5_2;
      };
      haskeline = self.haskeline_0_7_1_1;
      terminfo = self.terminfo_0_3_2_6;
    };

  ghc6121Prefs =
    self : super : super.haskellPlatformArgs_2010_1_0_0 self // {
      haskellPlatform = self.haskellPlatform_2010_1_0_0;
      mtl1 = self.mtl_1_1_0_2;
      extensibleExceptions = self.extensibleExceptions_0_1_1_0;
      deepseq = self.deepseq_1_1_0_2;
      monadPar = self.monadPar_0_1_0_3;
      # deviating from Haskell platform here, to make some packages (notably statistics) compile
      jailbreakCabal = super.jailbreakCabal.override { Cabal = self.disableTest self.Cabal_1_14_0; };
      cabal2nix = super.cabal2nix.override { Cabal = self.Cabal_1_16_0_3; hackageDb = self.hackageDb.override { Cabal = self.Cabal_1_16_0_3; }; };
      binary = self.binary_0_6_0_0;
      cabalInstall_1_16_0_2 = (super.cabalInstall_1_16_0_2.extendScope (self : {
        zlib = self.zlib_0_5_3_3;
        mtl = self.mtl_2_1_2;
        HTTP = self.HTTP_4000_1_1;
      })).override {
        Cabal = self.Cabal_1_16_0_3;
      };
      quickcheckIo = super.quickcheckIo.override {
        HUnit = self.HUnit_1_2_5_2;
        QuickCheck = self.QuickCheck2;
      };
      hspecExpectations = super.hspecExpectations.override {
        HUnit = self.HUnit_1_2_5_2;
      };
      haskeline = self.haskeline_0_7_1_1;
      terminfo = self.terminfo_0_3_2_6;
    };

  ghc6104Prefs =
    self : super : super.haskellPlatformArgs_2009_2_0_2 self // {
      haskellPlatform = self.haskellPlatform_2009_2_0_2;
      mtl = self.mtl1;
      mtl1 = self.mtl_1_1_0_2;
      extensibleExceptions = self.extensibleExceptions_0_1_1_0;
      text = self.text_0_11_0_6;
      deepseq = self.deepseq_1_1_0_2;
      monadPar = self.monadPar_0_1_0_3;
      # deviating from Haskell platform here, to make some packages (notably statistics) compile
      jailbreakCabal = super.jailbreakCabal.override { Cabal = self.disableTest self.Cabal_1_14_0; };
      binary = self.binary_0_6_0_0;
      cabalInstall_1_16_0_2 = (super.cabalInstall_1_16_0_2.extendScope (self : {
        zlib = self.zlib_0_5_3_3;
        mtl = self.mtl_2_1_2;
        HTTP = self.HTTP_4000_1_1;
      })).override {
        Cabal = self.Cabal_1_16_0_3;
      };
      haskeline = self.haskeline_0_7_1_1;
      terminfo = self.terminfo_0_3_2_6;
=======
>>>>>>> 224f9b47
    };
    gloss = null;                       # requires base >= 4.7
    haddock = self.haddock_2_13_2;
    modularArithmetic = null;           # requires base >= 4.7
    pipesBinary = super.pipesBinary.override { binary = self.binary_0_7_2_0; };
    transformers = self.transformers_0_3_0_0; # core packagen in ghc > 7.6.x
  };

  ghc742Prefs = self : super : ghc763Prefs self super // {
    aeson = super.aeson.override { blazeBuilder = self.blazeBuilder; };
    hackageDb = super.hackageDb.override { Cabal = self.Cabal_1_16_0_3; };
    haddock = self.haddock_2_11_0;
    haskeline = super.haskeline.override { cabal = self.cabal.override { Cabal = self.Cabal_1_16_0_3; }; };
  };

  ghc722Prefs = self : super : ghc742Prefs self super // {
    deepseq = self.deepseq_1_3_0_2;
    DrIFT = null;                       # doesn't compile with old GHC versions
    extensibleExceptions = null;        # core package in ghc <= 7.4.x
    haddock = self.haddock_2_9_4;
    syb = self.syb_0_4_0;
  };

  ghc704Prefs = self : super : ghc722Prefs self super // {
    binary = self.binary_0_7_2_0;       # core package in ghc >= 7.2.2
    haddock = self.haddock_2_9_2.override { alex = self.alex_2_3_5; };
    HsSyck = self.HsSyck_0_51;
    jailbreakCabal = super.jailbreakCabal.override { Cabal = self.Cabal_1_16_0_3; };
    random = null;                      # core package in ghc <= 7.0.x
  };

  ghc6123Prefs = self : super : ghc704Prefs self super // {
    alex = self.alex_3_1_3;
    cabalInstall = self.cabalInstall_1_16_0_2;
    cgi = self.cgi_3001_1_7_5;
    deepseq = self.deepseq_1_2_0_1;
    haddock = self.haddock_2_7_2;
    parallel = self.parallel_3_2_0_3;
    primitive = self.primitive_0_5_0_1;
    stm = self.stm_2_4_2;
    syb = null;                         # core package in ghc < 7
  };

  ghc6104Prefs = self : super : ghc6123Prefs self super // {
    alex = self.alex_2_3_5.override { cabal = self.cabal.override { Cabal = self.Cabal; }; };
    binary = super.binary_0_6_1_0.override { cabal = self.cabal.override { Cabal = self.Cabal; }; };
    Cabal = self.Cabal_1_16_0_3;
    GLUT = self.GLUT_2_2_2_1;
    haddock = self.haddock_2_4_2;
    happy = super.happy.override { cabal = self.cabal.override { Cabal = self.Cabal; }; };
    hashable = self.hashable_1_1_2_5;
    HTTP = super.HTTP.override { cabal = self.cabal.override { Cabal = self.Cabal; }; };
    HUnit = super.HUnit.override { cabal = self.cabal.override { Cabal = self.Cabal; }; };
    network = super.network.override { cabal = self.cabal.override { Cabal = self.Cabal; }; };
    OpenGLRaw = self.OpenGLRaw_1_3_0_0;
    OpenGL = self.OpenGL_2_6_0_1;
    QuickCheck = super.QuickCheck.override { cabal = self.cabal.override { Cabal = self.Cabal; }; };
    stm = self.stm_2_4_2.override { cabal = self.cabal.override { Cabal = self.Cabal; }; };
    tar = super.tar.override { cabal = self.cabal.override { Cabal = self.Cabal; }; };
    text = self.text_0_11_2_3.override { cabal = self.cabal.override { Cabal = self.Cabal; }; };
    time = self.time_1_1_2_4.override { cabal = self.cabal.override { Cabal = self.Cabal; }; };
    zlib = super.zlib.override { cabal = self.cabal.override { Cabal = self.Cabal; }; };
 };

  # Abstraction for Haskell packages collections
  packagesFun = makeOverridable
   ({ ghcPath
    , ghcBinary ? ghc6101Binary
    , prefFun
    , extension ? {}
    , profExplicit ? false, profDefault ? false
    , modifyPrio ? lowPrio
    , extraArgs ? {}
    } :
    let haskellPackagesClass = import ./haskell-packages.nix {
          inherit pkgs;

          # By default the modifyPrio argument is set to lowPrio to make all Haskell packages have
          # low priority.
          newScope = scope : x : y : modifyPrio (newScope scope x y);

          enableLibraryProfiling =
            if profExplicit then profDefault
                            else config.cabal.libraryProfiling or profDefault;
          ghc = callPackage ghcPath ({ ghc = ghcBinary; } // extraArgs);
        };
        haskellPackagesPrefsClass = pkgs.lib.oop.extend haskellPackagesClass prefFun;
        haskellPackagesExtensionClass = pkgs.lib.oop.extend haskellPackagesPrefsClass extension;
    in pkgs.lib.oop.new haskellPackagesExtensionClass);

  defaultVersionPrioFun =
    profDefault :
    if config.cabal.libraryProfiling or false == profDefault
      then (x : x)
      else lowPrio;

  packages = args : let r = packagesFun args;
                    in  r // { lowPrio     = r.override { modifyPrio   = lowPrio; };
                               highPrio    = r.override { modifyPrio   = hiPrio; };
                               noProfiling = r.override { profDefault  = false;
                                                          profExplicit = true;
                                                          modifyPrio   = defaultVersionPrioFun false; };
                               profiling   = r.override { profDefault  = true;
                                                          profExplicit = true;
                                                          modifyPrio   = defaultVersionPrioFun true; };
                             };

  # Binary versions of GHC
  #
  # GHC binaries are around for bootstrapping purposes

  ghc6101Binary = lowPrio (callPackage ../development/compilers/ghc/6.10.1-binary.nix {
    gmp = pkgs.gmp4;
  });

  ghc6102Binary = lowPrio (callPackage ../development/compilers/ghc/6.10.2-binary.nix {
    gmp = pkgs.gmp4;
  });

  ghc6121Binary = lowPrio (callPackage ../development/compilers/ghc/6.12.1-binary.nix {
    gmp = pkgs.gmp4;
  });

  ghc704Binary = lowPrio (callPackage ../development/compilers/ghc/7.0.4-binary.nix {
    gmp = pkgs.gmp4;
  });

  ghc742Binary = lowPrio (callPackage ../development/compilers/ghc/7.4.2-binary.nix {
    gmp = pkgs.gmp4;
  });

  ghc6101BinaryDarwin = if stdenv.isDarwin then ghc704Binary else ghc6101Binary;
  ghc6121BinaryDarwin = if stdenv.isDarwin then ghc704Binary else ghc6121Binary;

  # Compiler configurations
  #
  # Here, we associate compiler versions with bootstrap compiler versions and
  # preference functions.

  packages_ghcHEAD =
    packages { ghcPath = ../development/compilers/ghc/head.nix;
               ghcBinary = pkgs.haskellPackages.ghcPlain;
               prefFun = ghcHEADPrefs;
               extraArgs = {
                 happy = pkgs.haskellPackages.happy_1_19_2;
                 alex = pkgs.haskellPackages.alex_3_1_3;
               };
             };

  packages_ghc782 =
    packages { ghcPath = ../development/compilers/ghc/7.8.2.nix;
               ghcBinary = ghc742Binary;
               prefFun = ghc782Prefs;
             };

  packages_ghc763 =
    packages { ghcPath = ../development/compilers/ghc/7.6.3.nix;
               ghcBinary = ghc704Binary;
               prefFun = ghc763Prefs;
             };

  packages_ghc742 =
    packages { ghcPath = ../development/compilers/ghc/7.4.2.nix;
               ghcBinary = ghc6121BinaryDarwin;
               prefFun = ghc742Prefs;
             };

  packages_ghc722 =
    packages { ghcPath = ../development/compilers/ghc/7.2.2.nix;
               ghcBinary = ghc6121BinaryDarwin;
               prefFun = ghc722Prefs;
             };

  packages_ghc704 =
    packages { ghcPath = ../development/compilers/ghc/7.0.4.nix;
               ghcBinary = ghc6101BinaryDarwin;
               prefFun = ghc704Prefs;
             };

  packages_ghc6123 =
    packages { ghcPath = ../development/compilers/ghc/6.12.3.nix;
               prefFun = ghc6123Prefs;
             };

  packages_ghc6104 =
    packages { ghcPath = ../development/compilers/ghc/6.10.4.nix;
               prefFun = ghc6104Prefs;
             };

}<|MERGE_RESOLUTION|>--- conflicted
+++ resolved
@@ -30,145 +30,8 @@
       };
     };
     binaryConduit = super.binaryConduit.override { binary = self.binary_0_7_2_0; };
-    bson = super.bson.override { dataBinaryIeee754 = self.dataBinaryIeee754.override { binary = self.binary_0_7_2_0; }; };
-    criterion = super.criterion.override {
-      statistics = self.statistics.override {
-        vectorBinaryInstances = self.vectorBinaryInstances.override { binary = self.binary_0_7_2_0; };
-      };
-<<<<<<< HEAD
-      haskeline = self.haskeline_0_7_1_1;
-      terminfo = self.terminfo_0_3_2_6;
-    };
-
-  ghc703Prefs =
-    self : super : super.haskellPlatformArgs_2011_2_0_1 self // {
-      haskellPlatform = self.haskellPlatform_2011_2_0_1;
-      cabalInstall_0_14_0 = super.cabalInstall_0_14_0.override { Cabal = self.Cabal_1_14_0; zlib = self.zlib_0_5_3_3; };
-      cabalInstall_1_16_0_2 = super.cabalInstall_1_16_0_2.override { Cabal = self.Cabal_1_16_0_3; zlib = self.zlib_0_5_3_3; };
-      monadPar = self.monadPar_0_1_0_3;
-      jailbreakCabal = super.jailbreakCabal.override { Cabal = self.disableTest self.Cabal_1_14_0; };
-      cabal2nix = super.cabal2nix.override { Cabal = self.Cabal_1_16_0_3; hackageDb = self.hackageDb.override { Cabal = self.Cabal_1_16_0_3; }; };
-      prettyShow = self.prettyShow_1_2;
-      binary = self.binary_0_6_0_0;
-      Cabal_1_18_1_3 = super.Cabal_1_18_1_3.override { deepseq = self.deepseq_1_3_0_2; };
-      quickcheckIo = super.quickcheckIo.override {
-        HUnit = self.HUnit_1_2_5_2;
-        QuickCheck = self.QuickCheck2;
-      };
-      hspecExpectations = super.hspecExpectations.override {
-        HUnit = self.HUnit_1_2_5_2;
-      };
-      haskeline = self.haskeline_0_7_1_1;
-      terminfo = self.terminfo_0_3_2_6;
-    };
-
-  ghc702Prefs = ghc701Prefs;
-
-  ghc701Prefs =
-    self : super : super.haskellPlatformArgs_2011_2_0_0 self // {
-      haskellPlatform = self.haskellPlatform_2011_2_0_0;
-      cabalInstall_0_14_0 = super.cabalInstall_0_14_0.override { Cabal = self.Cabal_1_14_0; zlib = self.zlib_0_5_3_3; };
-      cabalInstall_1_16_0_2 = super.cabalInstall_1_16_0_2.override { Cabal = self.Cabal_1_16_0_3; zlib = self.zlib_0_5_3_3; };
-      monadPar = self.monadPar_0_1_0_3;
-      jailbreakCabal = super.jailbreakCabal.override { Cabal = self.disableTest self.Cabal_1_14_0; };
-      cabal2nix = super.cabal2nix.override { Cabal = self.Cabal_1_16_0_3; hackageDb = self.hackageDb.override { Cabal = self.Cabal_1_16_0_3; }; };
-      prettyShow = self.prettyShow_1_2;
-      binary = self.binary_0_6_0_0;
-      Cabal_1_18_1_3 = super.Cabal_1_18_1_3.override { deepseq = self.deepseq_1_3_0_2; };
-      quickcheckIo = super.quickcheckIo.override {
-        HUnit = self.HUnit_1_2_5_2;
-        QuickCheck = self.QuickCheck2;
-      };
-      hspecExpectations = super.hspecExpectations.override {
-        HUnit = self.HUnit_1_2_5_2;
-      };
-      haskeline = self.haskeline_0_7_1_1;
-      terminfo = self.terminfo_0_3_2_6;
-    };
-
-  ghc6123Prefs = ghc6122Prefs;
-
-  ghc6122Prefs =
-    self : super : super.haskellPlatformArgs_2010_2_0_0 self // {
-      haskellPlatform = super.haskellPlatform_2010_2_0_0;
-      mtl1 = self.mtl_1_1_0_2;
-      monadPar = self.monadPar_0_1_0_3;
-      deepseq = self.deepseq_1_1_0_2;
-      # deviating from Haskell platform here, to make some packages (notably statistics) compile
-      jailbreakCabal = super.jailbreakCabal.override { Cabal = self.disableTest self.Cabal_1_14_0; };
-      cabal2nix = super.cabal2nix.override { Cabal = self.Cabal_1_16_0_3; hackageDb = self.hackageDb.override { Cabal = self.Cabal_1_16_0_3; }; };
-      binary = self.binary_0_6_0_0;
-      cabalInstall_1_16_0_2 = (super.cabalInstall_1_16_0_2.extendScope (self : {
-        zlib = self.zlib_0_5_3_3;
-        mtl = self.mtl_2_1_2;
-        HTTP = self.HTTP_4000_1_1;
-      })).override {
-        Cabal = self.Cabal_1_16_0_3;
-      };
-      quickcheckIo = super.quickcheckIo.override {
-        HUnit = self.HUnit_1_2_5_2;
-        QuickCheck = self.QuickCheck2;
-      };
-      hspecExpectations = super.hspecExpectations.override {
-        HUnit = self.HUnit_1_2_5_2;
-      };
-      haskeline = self.haskeline_0_7_1_1;
-      terminfo = self.terminfo_0_3_2_6;
-    };
-
-  ghc6121Prefs =
-    self : super : super.haskellPlatformArgs_2010_1_0_0 self // {
-      haskellPlatform = self.haskellPlatform_2010_1_0_0;
-      mtl1 = self.mtl_1_1_0_2;
-      extensibleExceptions = self.extensibleExceptions_0_1_1_0;
-      deepseq = self.deepseq_1_1_0_2;
-      monadPar = self.monadPar_0_1_0_3;
-      # deviating from Haskell platform here, to make some packages (notably statistics) compile
-      jailbreakCabal = super.jailbreakCabal.override { Cabal = self.disableTest self.Cabal_1_14_0; };
-      cabal2nix = super.cabal2nix.override { Cabal = self.Cabal_1_16_0_3; hackageDb = self.hackageDb.override { Cabal = self.Cabal_1_16_0_3; }; };
-      binary = self.binary_0_6_0_0;
-      cabalInstall_1_16_0_2 = (super.cabalInstall_1_16_0_2.extendScope (self : {
-        zlib = self.zlib_0_5_3_3;
-        mtl = self.mtl_2_1_2;
-        HTTP = self.HTTP_4000_1_1;
-      })).override {
-        Cabal = self.Cabal_1_16_0_3;
-      };
-      quickcheckIo = super.quickcheckIo.override {
-        HUnit = self.HUnit_1_2_5_2;
-        QuickCheck = self.QuickCheck2;
-      };
-      hspecExpectations = super.hspecExpectations.override {
-        HUnit = self.HUnit_1_2_5_2;
-      };
-      haskeline = self.haskeline_0_7_1_1;
-      terminfo = self.terminfo_0_3_2_6;
-    };
-
-  ghc6104Prefs =
-    self : super : super.haskellPlatformArgs_2009_2_0_2 self // {
-      haskellPlatform = self.haskellPlatform_2009_2_0_2;
-      mtl = self.mtl1;
-      mtl1 = self.mtl_1_1_0_2;
-      extensibleExceptions = self.extensibleExceptions_0_1_1_0;
-      text = self.text_0_11_0_6;
-      deepseq = self.deepseq_1_1_0_2;
-      monadPar = self.monadPar_0_1_0_3;
-      # deviating from Haskell platform here, to make some packages (notably statistics) compile
-      jailbreakCabal = super.jailbreakCabal.override { Cabal = self.disableTest self.Cabal_1_14_0; };
-      binary = self.binary_0_6_0_0;
-      cabalInstall_1_16_0_2 = (super.cabalInstall_1_16_0_2.extendScope (self : {
-        zlib = self.zlib_0_5_3_3;
-        mtl = self.mtl_2_1_2;
-        HTTP = self.HTTP_4000_1_1;
-      })).override {
-        Cabal = self.Cabal_1_16_0_3;
-      };
-      haskeline = self.haskeline_0_7_1_1;
-      terminfo = self.terminfo_0_3_2_6;
-=======
->>>>>>> 224f9b47
-    };
+    bson = super.bson.extendScope (self: { binary = self.binary_0_7_2_0; });
+    criterion = super.criterion.extendScope (self: { binary = self.binary_0_7_2_0; });
     gloss = null;                       # requires base >= 4.7
     haddock = self.haddock_2_13_2;
     modularArithmetic = null;           # requires base >= 4.7
