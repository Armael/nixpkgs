let

  allPackages = import ./all-packages.nix;

  pkgs = allPackages {};

  /* Set the Hydra scheduling priority for a job.  The default
     priority (100) should be used for most jobs.  A different
     priority should only be used for a few particularly interesting
     jobs (in terms of giving feedback to developers), such as stdenv.
  */
  prio = level: job: toJob job // { schedulingPriority = level; };

  toJob = x: if builtins.isAttrs x then x else
    { type = "job"; systems = x; schedulingPriority = 20; };

  /* Perform a job on the given set of platforms.  The function `f' is
     called by Hydra for each platform, and should return some job
     to build on that platform.  `f' is passed the Nixpkgs collection
     for the platform in question. */
  testOn = systems: f: {system ? builtins.currentSystem}:
    if pkgs.lib.elem system systems then f (allPackages {inherit system;}) else {};

  /* Map an attribute of the form `foo = [platforms...]'  to `testOn
     [platforms...] (pkgs: pkgs.foo)'. */
  mapTestOn = pkgs.lib.mapAttrsRecursiveCond
    (as: !(as ? type && as.type == "job"))
    (path: value:
      let
        job = toJob value;
        getPkg = pkgs:
          pkgs.lib.addMetaAttrs { schedulingPriority = toString job.schedulingPriority; }
          (pkgs.lib.getAttrFromPath path pkgs);
      in testOn job.systems getPkg);

  /* Common platform groups on which to test packages. */
  linux = ["i686-linux" "x86_64-linux"];
  darwin = ["i686-darwin"];
  cygwin = ["i686-cygwin"];
  all = linux ++ darwin ++ cygwin;
  allBut = platform: pkgs.lib.filter (x: platform != x) all;

  /* Platform groups for specific kinds of applications. */
  x11Supported = linux;
  gtkSupported = linux;
  ghcSupported = linux ++ darwin;

in {

  tarball = import ./make-tarball.nix;

} // mapTestOn {

  MPlayer = linux;
  abcde = linux;
  alsaUtils = linux;
  apacheHttpd = linux;
  aspell = all;
  at = linux;
  aterm25 = all;
  aterm28 = all;
  audacious = linux;
  audacious_plugins = linux;
  autoconf = all;
  automake110x = all;
  automake19x = all;
  avahi = allBut "i686-cygwin";  # Cygwin builds fail
  bash = all;
  bashInteractive = all;
  bazaar = linux; # first let sqlite3 work on darwin
  binutils = linux;
  bison23 = all;
  bison24 = all;
  bitlbee = linux; 
  bittorrent = linux;
  boost = all;
  boostFull = all;
  bsdiff = all;
  bzip2 = all;
  cabextract = all;
  castleCombat = linux;
  cdrkit = linux;
  cedet = linux;
  chatzilla = linux;
  cksfv = all;
  cmake = all;
  compiz = linux;
  coreutils = all;
  cpio = all;
  cron = linux;
  cups = linux;
  db4 = all;
  dhcp = linux;
  dico = linux;
  dietlibc = linux;
  diffutils = all;
  docbook5 = all;
  docbook5_xsl = all;
  docbook_xml_dtd_42 = all;
  docbook_xml_dtd_43 = all;
  docbook_xsl = all;
  dosbox = linux;
  doxygen = linux;
  e2fsprogs = linux;
  emacs22 = all;
  emacsUnicode = all;
  emms = linux;
  enscript = all;
  eprover = linux;
  evince = linux;
  expect = linux;
  exult = linux;
  feh = linux;
  file = all;
  findutils = all;
  firefox2 = linux;
  firefox3 = prio 150 linux;
  flex = all;
  flex2535 = all;
  gawk = all;
  gcc = all;
  gcc33 = linux;
  gcc34 = linux;
  gcc43_multi = ["x86_64-linux"];
  gdb = all;
  ghostscript = linux;
  ghostscriptX = linux;
  gimp = linux;
  git = linux;
  glibc = linux;
  glibcLocales = linux;
  gnash = linux;
  gnugrep = all;
  gnum4 = all;
  gnumake = all;
  gnupatch = all;
  gnupg2 = linux;
  gnuplot = allBut "i686-cygwin";
  gnuplotX = linux;
  gnused = all;
  gnutar = all;
  gnutls = linux;
  gphoto2 = linux;
  gprolog = linux;
  gqview = gtkSupported;
  graphviz = all;
  grub = linux;
  gsl = linux;
  guile = linux;  # tests fail on Cygwin
  guileLib = linux;
  gv = linux;
  gzip = all;
  hal = linux;
  hello = all;
  host = linux;
  hugin = linux;
  iana_etc = linux;
  icecat3Xul = [ "i686-linux" ];
  idutils = all;
  ifplugd = linux;
  imagemagick = allBut "i686-cygwin";
  impressive = linux;
  inetutils = linux;
  inkscape = linux;
  iputils = linux;
  irssi = linux;
  jnettop = linux;
  jwhois = linux;
  kbd = linux;
  kcachegrind = linux;
  keen4 = ["i686-linux"];
  kile = linux;
  klibc = linux;
  konversation = linux;
  ktorrent = linux;
  kvm = linux;
  less = all;
  lftp = all;
  libarchive = linux;
  libsmbios = linux;
  libtool = all;
  libtool_2 = all;
  libxml2 = all;
  libxslt = all;
  lout = linux;
  lsh = linux;
  lvm2 = linux;
  man = linux;
  manpages = linux;
  maxima = linux;
  mc = all;
  mcron = linux;
  mdadm = linux;
  mercurial = allBut "i686-cygwin";
  mesa = linux;
  mingetty = linux;
  mk = linux;
  mktemp = all;
  mod_python = linux;
  module_init_tools = linux;
  mono = linux;
  monotone = linux;
  mpg321 = linux;
  mysql = linux;
  nano = allBut "i686-cygwin";
  netcat = all;
  nfsUtils = linux;
  nix = all;
  nixUnstable = all;
  nss_ldap = linux;
  nssmdns = linux;
  ntfs3g = linux;
  ntp = linux;
  nxml = all;
  octave = linux;
  openoffice = linux;
  openssh = linux;
  openssl = all;
  pam_console = linux;
  pam_ldap = linux;
  pam_login = linux;
  pam_unix2 = linux;
  pan = gtkSupported;
  par2cmdline = all;
  pavucontrol = linux;
  pciutils = linux;
  perl = all;
  php = linux;
  pidgin = linux;
  pinentry = linux;
  pkgconfig = all;
  pltScheme = linux;
  pmccabe = linux;
  portmap = linux;
  postgresql = all;
  procps = linux;
  pthreadmanpages = all;
  python = allBut "i686-cygwin";
  pythonFull = linux;
  qt3 = allBut "i686-cygwin";
  qt4 = linux;
  quake3demo = linux;
  readline = all;
  reiserfsprogs = linux;
  rogue = all;
  rpm = linux;
  rsync = linux;
  rubber = allBut "i686-cygwin";
  ruby = all;
  screen = linux ++ darwin;
  seccure = linux;
  sharutils = all;
  slim = linux;
  sloccount = allBut "i686-cygwin";
  spidermonkey = linux;
  splashutils_13 = linux;
  splashutils_15 = linux;
  sqlite = allBut "i686-cygwin";
  ssmtp = linux;
  stdenv = prio 175 all;
  stlport = linux;
  strace = linux;
  su = linux;
  subversion = all;
  subversion16 = all;
  sudo = linux;
  superTuxKart = linux;
  swig = linux;
  sylpheed = linux;
  sysklogd = linux;
  syslinux = ["i686-linux"];
  sysvinit = linux;
  sysvtools = linux;
  tcpdump = linux;
  teeworlds = linux;
  tetex = linux;
  texLive = linux;
  texLiveBeamer = linux;
  texLiveExtra = linux;
  texinfo = all;
  thunderbird = linux;
  tightvnc = linux;
  time = linux;
  tinycc = ["i686-linux"];
  udev = linux;
  uml = ["i686-linux"];
  unzip = all;
  upstart = linux;
  utillinux = linux;
  valgrind = linux;
  vim = linux;
  vimHugeX = linux;
  vlc = linux;
  vorbisTools = linux;
  vpnc = linux;
  w3m = all;
  webkit = linux;
  wget = all;
  wine = ["i686-linux"];
  wirelesstools = linux;
  x11_ssh_askpass = linux;
  xchm = linux;
  xfig = x11Supported;
  xineUI = linux;
  xkeyboard_config = linux;
  xlockmore = linux;
  xmltv = linux;
  xpdf = linux;
  xscreensaver = linux;
  xsel = linux;
  xterm = linux;
  zdelta = linux;
  zile = linux;
  zip = all;

  aspellDicts = {
    de = all;
    en = all;
    es = all;
    fr = all;
    nl = all;
    ru = all;
  };
  
  gnome = {
    gconfeditor = linux;
    gnomepanel = linux;
    gnometerminal = linux;
    gnomeutils = linux;
    metacity = linux;
  };

  gtkLibs = {
    gtk = linux;
  };

  haskellPackages_ghc683 = {
    ghc = ghcSupported;
  };

  haskellPackages_ghc6101 = {
    ghc = ghcSupported;
  };

  haskellPackages_ghc6102 = {
    darcs = ghcSupported;
    ghc = ghcSupported;
    gtk2hs = linux;
    leksah = linux;
    lhs2tex = ghcSupported;
<<<<<<< HEAD
    haskellPlatform = ghcSupported;
    xmonad = linux;
=======
    haskellPlatform = linux; /* OpenGL/mesa seems to fail on darwin */
    xmonad = ghcSupported;
>>>>>>> f7454eae
  };

  kde3 = {
    kdebase = linux;
    kdelibs = linux;
  };

  kde42 = {
    amarok = linux;
    kdeadmin = linux;
    kdeartwork = linux;
    kdebase = linux;
    kdebase_runtime = linux;
    kdebase_workspace = linux;
    kdeedu = linux;
    kdegames = linux;
    kdegraphics = linux;
    kdelibs = linux;
    kdemultimedia = linux;
    kdenetwork = linux;
    kdepim = linux;
    kdeplasma_addons = linux;
    kdesdk = linux;
    kdetoys = linux;
    kdeutils = linux;
    kdewebdev = linux;
    ktorrent = linux;
    kdesvn = linux;
    krusader = linux;
  };

  kernelPackages_2_6_25 = {
    aufs = linux;
    kernel = linux;
    virtualbox = linux;
  };

  kernelPackages_2_6_26 = {
    aufs = linux;
    kernel = linux;
    virtualbox = linux;
  };
  
  kernelPackages_2_6_27 = {
    aufs = linux;
    kernel = linux;
    virtualbox = linux;
  };
  
  kernelPackages_2_6_28 = {
    aufs = linux;
    kernel = linux;
    virtualbox = linux;
  };

  strategoPackages = {
    sdf = all;
    strategoxt = all;
    javafront = all;
    dryad = linux;
  };

  perlPackages = {
    TaskCatalystTutorial = linux;
  };
  
  xorg = {
    fontadobe100dpi = linux;
    fontadobe75dpi = linux;
    fontbh100dpi = linux;
    fontbhlucidatypewriter100dpi = linux;
    fontbhlucidatypewriter75dpi = linux;
    fontbhttf = linux;
    fontcursormisc = linux;
    fontmiscmisc = linux;
    iceauth = linux;
    libX11 = linux;
    lndir = all;
    setxkbmap = linux;
    xauth = linux;
    xf86inputkeyboard = linux;
    xf86inputmouse = linux;
    xf86videointel = linux;
    xf86videovesa = linux;
    xkbcomp = linux;
    xmessage = linux;
    xorgserver = linux;
    xrandr = linux;
    xrdb = linux;
    xset = linux;
  };

}<|MERGE_RESOLUTION|>--- conflicted
+++ resolved
@@ -348,13 +348,8 @@
     gtk2hs = linux;
     leksah = linux;
     lhs2tex = ghcSupported;
-<<<<<<< HEAD
-    haskellPlatform = ghcSupported;
+    haskellPlatform = linux; /* OpenGL/mesa seems to fail on darwin */
     xmonad = linux;
-=======
-    haskellPlatform = linux; /* OpenGL/mesa seems to fail on darwin */
-    xmonad = ghcSupported;
->>>>>>> f7454eae
   };
 
   kde3 = {
