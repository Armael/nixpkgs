{pkgs, config, ...}:

let
<<<<<<< HEAD
  inherit (pkgs.lib) mkOption mergeOneOption;
=======
  inherit (pkgs.lib) mkOption;
  inherit (builtins) head tail;

  obsolete = what: f:
    if builtins ? trace then
      builtins.trace "Obsolete ${what}." f
    else f;

  obsoleteMerge =
    obsolete "option" pkgs.lib.mergeDefaultOption;

  # temporary modifications.
  # backward here means that expression could either be a value or a
  # function which expects to have a pkgs argument.
  optionalPkgs = x:
    if builtins.isFunction x
    then obsolete "notation" (x pkgs)
    else x;

  backwardPkgsFunListMerge = list:
    pkgs.lib.concatMap optionalPkgs list;

  backwardPkgsFunMerge = list:
    if list != [] && tail list == []
    then optionalPkgs (head list)
    else abort "Defined at least twice.";

>>>>>>> 311ff6c8
in

{

  time = {

    timeZone = mkOption {
      default = "CET";
      example = "America/New_York";
      description = "The time zone used when displaying times and dates.";
    };

  };

  
  boot = {

    isLiveCD = mkOption {
      default = false;
      description = "
        If set to true, the root device will be mounted read-only and
        a ramdisk will be mounted on top of it using unionfs to
        provide a writable root.  This is used for the NixOS
        Live-CD/DVD.
      ";
    };

    resumeDevice = mkOption {
      default = "";
      example = "0:0";
      description = "
        Device for manual resume attempt during boot. Looks like 
        major:minor. ls -l /dev/SWAP_PARTION shows them.
      ";
    };

    hardwareScan = mkOption {
      default = true;
      description = "
        Whether to try to load kernel modules for all detected hardware.
        Usually this does a good job of providing you with the modules
        you need, but sometimes it can crash the system or cause other
        nasty effects.  If the hardware scan is turned on, it can be
        disabled at boot time by adding the <literal>safemode</literal>
        parameter to the kernel command line.
      ";
    };

    initrd = {

      allowMissing = mkOption {
        default = false;
        description = ''
          Allow some initrd components to be missing. Useful for
          custom kernel that are changed too often to track needed
          kernelModules.
        '';
      };

      lvm = mkOption {
        default = true;
        description = "
          Whether to include lvm in the initial ramdisk. You should use this option
          if your ROOT device is on lvm volume.
        ";
      };

      enableSplashScreen = mkOption {
        default = true;
        description = "
          Whether to show a nice splash screen while booting.
        ";
      };

    };
    
    copyKernels = mkOption {
      default = false;
      description = "
        Whether the Grub menu builder should copy kernels and initial
        ramdisks to /boot.  This is necessary when /nix is on a
        different file system than /boot.
      ";
    };

    localCommands = mkOption {
      default = "";
      example = "text=anything; echo You can put $text here.";
      description = "
        Shell commands to be executed just before Upstart is started.
      ";
    };

    extraTTYs = mkOption {
      default = [];
      example = [8 9];
      description = "
        Tty (virtual console) devices, in addition to the consoles on
        which mingetty and syslogd run, that must be initialised.
        Only useful if you have some program that you want to run on
        some fixed console.  For example, the NixOS installation CD
        opens the manual in a web browser on console 7, so it sets
        <option>boot.extraTTYs</option> to <literal>[7]</literal>.
      ";
    };

  };

  system = {
    # NSS modules.  Hacky!
    nssModules = mkOption {
      internal = true;
      default = [];
      description = "
        Search path for NSS (Name Service Switch) modules.  This allows
        several DNS resolution methods to be specified via
        <filename>/etc/nsswitch.conf</filename>.
      ";
      merge = pkgs.lib.mergeListOption;
      apply = list:
        let
          list2 =
             list
          ++ pkgs.lib.optional config.users.ldap.enable pkgs.nss_ldap;
        in {
          list = list2;
          path = pkgs.lib.makeLibraryPath list2;
        };
    };

    modulesTree = mkOption {
      internal = true;
      default = [];
      description = "
        Tree of kernel modules.  This includes the kernel, plus modules
        built outside of the kernel.  Combine these into a single tree of
        symlinks because modprobe only supports one directory.
      ";
      merge = pkgs.lib.mergeListOption;

      # Convert the list of path to only one path.
      apply = pkgs.aggregateModules;
    };

    sbin = {
      modprobe = mkOption {
        # should be moved in module-init-tools
        internal = true;
        default = pkgs.substituteAll {
          dir = "sbin";
          src = ./modprobe;
          isExecutable = true;
          inherit (pkgs) module_init_tools;
          inherit (config.system) modulesTree;
        };
        description = "
          Path to the modprobe binary used by the system.
        ";
      };

      mount = mkOption {
        internal = true;
        default = pkgs.utillinux.passthru.function {
          buildMountOnly = true;
          mountHelpers = pkgs.buildEnv {
            name = "mount-helpers";
            paths = [
              pkgs.ntfs3g
              pkgs.mount_cifs
            ];
            pathsToLink = "/sbin";
          } + "/sbin";
        };
        description = "
          Install a special version of mount to search mount tools in
          unusual path.
        ";
      };
    };
  };


  networking = {

    hostName = mkOption {
      default = "nixos";
      description = "
        The name of the machine.  Leave it empty if you want to obtain
        it from a DHCP server (if using DHCP).
      ";
    };

    nativeIPv6 = mkOption {
      default = false;
      description = "
        Whether to use IPv6 even though gw6c is not used. For example, 
        for Postfix.
      ";
    };

    extraHosts = mkOption {
      default = "";
      example = "192.168.0.1 lanlocalhost";
      description = ''
        Additional entries to be appended to <filename>/etc/hosts</filename>.
      '';
    };

    defaultGateway = mkOption {
      default = "";
      example = "131.211.84.1";
      description = "
        The default gateway.  It can be left empty if it is auto-detected through DHCP.
      ";
    };

    nameservers = mkOption {
      default = [];
      example = ["130.161.158.4" "130.161.33.17"];
      description = "
        The list of nameservers.  It can be left empty if it is auto-detected through DHCP.
      ";
    };

    domain = mkOption {
      default = "";
      example = "home";
      description = "
        The domain.  It can be left empty if it is auto-detected through DHCP.
      ";
    };

    localCommands = mkOption {
      default = "";
      example = "text=anything; echo You can put $text here.";
      description = "
        Shell commands to be executed at the end of the
        <literal>network-interfaces</literal> Upstart job.  Note that if
        you are using DHCP to obtain the network configuration,
        interfaces may not be fully configured yet.
      ";
    };

    interfaceMonitor = {

      enable = mkOption {
        default = false;
        description = "
          If <literal>true</literal>, monitor Ethernet interfaces for
          cables being plugged in or unplugged.  When this occurs, the
          <command>dhclient</command> service is restarted to
          automatically obtain a new IP address.  This is useful for
          roaming users (laptops).
        ";
      };

      beep = mkOption {
        default = false;
        description = "
          If <literal>true</literal>, beep when an Ethernet cable is
          plugged in or unplugged.
        ";
      };

    };

    defaultMailServer = {

      directDelivery = mkOption {
        default = false;
        example = true;
        description = "
          Use the trivial Mail Transfer Agent (MTA)
          <command>ssmtp</command> package to allow programs to send
          e-mail.  If you don't want to run a ``real'' MTA like
          <command>sendmail</command> or <command>postfix</command> on
          your machine, set this option to <literal>true</literal>, and
          set the option
          <option>networking.defaultMailServer.hostName</option> to the
          host name of your preferred mail server.
        ";
      };

      hostName = mkOption {
        example = "mail.example.org";
        description = "
          The host name of the default mail server to use to deliver
          e-mail.
        ";
      };

      domain = mkOption {
        default = "";
        example = "example.org";
        description = "
          The domain from which mail will appear to be sent.
        ";
      };

      useTLS = mkOption {
        default = false;
        example = true;
        description = "
          Whether TLS should be used to connect to the default mail
          server.
        ";
      };

      useSTARTTLS = mkOption {
        default = false;
        example = true;
        description = "
          Whether the STARTTLS should be used to connect to the default
          mail server.  (This is needed for TLS-capable mail servers
          running on the default SMTP port 25.)
        ";
      };

    };

  };


  fileSystems = mkOption {
    default = [];
    example = [
      { mountPoint = "/";
        device = "/dev/hda1";
      }
      { mountPoint = "/data";
        device = "/dev/hda2";
        fsType = "ext3";
        options = "data=journal";
      }
      { mountPoint = "/bigdisk";
        label = "bigdisk";
      }
    ];
    description = "
      The file systems to be mounted.  It must include an entry for
      the root directory (<literal>mountPoint = \"/\"</literal>).  Each
      entry in the list is an attribute set with the following fields:
      <literal>mountPoint</literal>, <literal>device</literal>,
      <literal>fsType</literal> (a file system type recognised by
      <command>mount</command>; defaults to
      <literal>\"auto\"</literal>), and <literal>options</literal>
      (the mount options passed to <command>mount</command> using the
      <option>-o</option> flag; defaults to <literal>\"defaults\"</literal>).

      Instead of specifying <literal>device</literal>, you can also
      specify a volume label (<literal>label</literal>) for file
      systems that support it, such as ext2/ext3 (see <command>mke2fs
      -L</command>).

      <literal>autocreate</literal> forces <literal>mountPoint</literal> to be created with 
      <command>mkdir -p</command> .
    ";
  };


  swapDevices = mkOption {
    default = [];
    example = [
      { device = "/dev/hda7"; }
      { device = "/var/swapfile"; }
      { label = "bigswap"; }
    ];
    description = "
      The swap devices and swap files.  These must have been
      initialised using <command>mkswap</command>.  Each element
      should be an attribute set specifying either the path of the
      swap device or file (<literal>device</literal>) or the label
      of the swap device (<literal>label</literal>, see
      <command>mkswap -L</command>).  Using a label is
      recommended.
    ";
  };

  servicesProposal = {
    # see upstart-jobs/default.nix 
    # the option declarations can be found in the upstart-jobs/newProposal/*.nix files
    # one way to include the declarations here is adding kind of glob "*.nix"
    # file function to builtins to get all jobs
    # then the checking in upstart-jobs/default.nix can be removed again (together with passing arg optionDeclarations)
  };

  services = {

  
    syslogd = {

      tty = mkOption {
        default = 10;
        description = "
          The tty device on which syslogd will print important log
          messages.
        ";
      };
    
    };


    ttyBackgrounds = {

      enable = mkOption {
        default = true;
        description = "
          Whether to enable graphical backgrounds for the virtual consoles.
        ";
      };

      defaultTheme = mkOption {
        default = pkgs.fetchurl {
          #url = http://www.bootsplash.de/files/themes/Theme-BabyTux.tar.bz2;
          url = http://www.mirrorservice.org/sites/www.ibiblio.org/gentoo/distfiles/Theme-BabyTux.tar.bz2;
          md5 = "a6d89d1c1cff3b6a08e2f526f2eab4e0";
        };
        description = "
          The default theme for the virtual consoles.  Themes can be found
          at <link xlink:href='http://www.bootsplash.de/' />.
        ";
      };

      defaultSpecificThemes = mkOption {
        default = [
          /*
          { tty = 6;
            theme = pkgs.fetchurl { # Yeah!
              url = http://www.bootsplash.de/files/themes/Theme-Pativo.tar.bz2;
              md5 = "9e13beaaadf88d43a5293e7ab757d569";
            };
          }
          */
          { tty = 10;
            theme = pkgs.fetchurl {
              #url = http://www.bootsplash.de/files/themes/Theme-GNU.tar.bz2;
              url = http://www.mirrorservice.org/sites/www.ibiblio.org/gentoo/distfiles/Theme-GNU.tar.bz2;
              md5 = "61969309d23c631e57b0a311102ef034";
            };
          }
        ];
        description = "
          This option sets specific themes for virtual consoles.  If you
          just want to set themes for additional consoles, use
          <option>services.ttyBackgrounds.specificThemes</option>.
        ";
      };

      specificThemes = mkOption {
        default = [
        ];
        description = "
          This option allows you to set specific themes for virtual
          consoles.
        ";
      };

    };


    mingetty = {

      ttys = mkOption {
        default = [1 2 3 4 5 6];
        description = "
          The list of tty (virtual console) devices on which to start a
          login prompt.
        ";
      };

      waitOnMounts = mkOption {
        default = false;
        description = "
          Whether the login prompts on the virtual consoles will be
          started before or after all file systems have been mounted.  By
          default we don't wait, but if for example your /home is on a
          separate partition, you may want to turn this on.
        ";
      };

      greetingLine = mkOption {
        default = ''<<< Welcome to NixOS (\m) - Kernel \r (\l) >>>'';
        description = "
          Welcome line printed by mingetty.
        ";
      };

      helpLine = mkOption {
        default = "";
        description = "
          Help line printed by mingetty below the welcome line.
          Used by the installation CD to give some hints on
          how to proceed.
        ";
      };

    };


    dhcpd = {

      enable = mkOption {
        default = false;
        description = "
          Whether to enable the DHCP server.
        ";
      };

      extraConfig = mkOption {
        default = "";
        example = "
          option subnet-mask 255.255.255.0;
          option broadcast-address 192.168.1.255;
          option routers 192.168.1.5;
          option domain-name-servers 130.161.158.4, 130.161.33.17, 130.161.180.1;
          option domain-name \"example.org\";
          subnet 192.168.1.0 netmask 255.255.255.0 {
            range 192.168.1.100 192.168.1.200;
          }
        ";
        description = "
          Extra text to be appended to the DHCP server configuration
          file.  Currently, you almost certainly need to specify
          something here, such as the options specifying the subnet
          mask, DNS servers, etc.
        ";
      };

      configFile = mkOption {
        default = null;
        description = "
          The path of the DHCP server configuration file.  If no file
          is specified, a file is generated using the other options.
        ";
      };

      interfaces = mkOption {
        default = ["eth0"];
        description = "
          The interfaces on which the DHCP server should listen.
        ";
      };

      machines = mkOption {
        default = [];
        example = [
          { hostName = "foo";
            ethernetAddress = "00:16:76:9a:32:1d";
            ipAddress = "192.168.1.10";
          }
          { hostName = "bar";
            ethernetAddress = "00:19:d1:1d:c4:9a";
            ipAddress = "192.168.1.11";
          }
        ];
        description = "
          A list mapping ethernet addresses to IP addresses for the
          DHCP server.
        ";
      };

    };


    sshd = {

      enable = mkOption {
        default = false;
        description = "
          Whether to enable the Secure Shell daemon, which allows secure
          remote logins.
        ";
      };

      forwardX11 = mkOption {
        default = true;
        description = "
          Whether to enable sshd to forward X11 connections.
        ";
      };

      allowSFTP = mkOption {
        default = true;
        description = "
          Whether to enable the SFTP subsystem in the SSH daemon.  This
          enables the use of commands such as <command>sftp</command> and
          <command>sshfs</command>.
        ";
      };

      permitRootLogin = mkOption {
        default = "yes";
        description = "
          Whether the root user can login using ssh. Valid options
          are <command>yes</command>, <command>without-password</command>,
          <command>forced-commands-only</command> or
          <command>no</command>
        ";
      };

      gatewayPorts = mkOption {
        default = "no";
        description = "
           Specifies  whether  remote hosts are allowed to connect to ports forwarded for the client. See man sshd_conf.
          ";
        };
    };

    lshd = {

      enable = mkOption {
        default = false;
        description = ''
          Whether to enable the GNU lshd SSH2 daemon, which allows
          secure remote login.
        '';
      };

      portNumber = mkOption {
        default = 22;
        description = ''
          The port on which to listen for connections.
        '';
      };

      interfaces = mkOption {
        default = [];
        description = ''
          List of network interfaces where listening for connections.
          When providing the empty list, `[]', lshd listens on all
          network interfaces.
        '';
        example = [ "localhost" "1.2.3.4:443" ];
      };

      hostKey = mkOption {
        default = "/etc/lsh/host-key";
        description = ''
          Path to the server's private key.  Note that this key must
          have been created, e.g., using "lsh-keygen --server |
          lsh-writekey --server", so that you can run lshd.
        '';
      };

      syslog = mkOption {
        default = true;
        description = ''Whether to enable syslog output.'';
      };

      passwordAuthentication = mkOption {
        default = true;
        description = ''Whether to enable password authentication.'';
      };

      publicKeyAuthentication = mkOption {
        default = true;
        description = ''Whether to enable public key authentication.'';
      };

      rootLogin = mkOption {
        default = false;
        description = ''Whether to enable remote root login.'';
      };

      loginShell = mkOption {
        default = null;
        description = ''
          If non-null, override the default login shell with the
          specified value.
        '';
        example = "/nix/store/xyz-bash-10.0/bin/bash10";
      };

      srpKeyExchange = mkOption {
        default = false;
        description = ''
          Whether to enable SRP key exchange and user authentication.
        '';
      };

      tcpForwarding = mkOption {
        default = true;
        description = ''Whether to enable TCP/IP forwarding.'';
      };

      x11Forwarding = mkOption {
        default = true;
        description = ''Whether to enable X11 forwarding.'';
      };

      subsystems = mkOption {
        default = [ ["sftp" "${pkgs.lsh}/sbin/sftp-server"] ];
        description = ''
          List of subsystem-path pairs, where the head of the pair
          denotes the subsystem name, and the tail denotes the path to
          an executable implementing it.
        '';
      };
    };

    ntp = {

      enable = mkOption {
        default = true;
        description = "
          Whether to synchronise your machine's time using the NTP
          protocol.
        ";
      };

      servers = mkOption {
        default = [
          "0.pool.ntp.org"
          "1.pool.ntp.org"
          "2.pool.ntp.org"
        ];
        description = "
          The set of NTP servers from which to synchronise.
        ";
      };

    };

    portmap = {

      enable = mkOption {
        default = false;
        description = ''
          Whether to enable `portmap', an ONC RPC directory service
          notably used by NFS and NIS, and which can be queried
          using the rpcinfo(1) command.
        '';
      };
    };

    bitlbee = {

      enable = mkOption {
        default = false;
        description = ''
          Whether to run the BitlBee IRC to other chat network gateway.
          Running it allows you to access the MSN, Jabber, Yahoo! and ICQ chat
          networks via an IRC client.
        '';
      };

      interface = mkOption {
        default = "127.0.0.1";
        description = ''
          The interface the BitlBee deamon will be listening to.  If `127.0.0.1',
          only clients on the local host can connect to it; if `0.0.0.0', clients
          can access it from any network interface.
        '';
      };

      portNumber = mkOption {
        default = 6667;
        description = ''
          Number of the port BitlBee will be listening to.
        '';
      };

    };

    gnunet = {
    
      enable = mkOption {
        default = false;
        description = ''
          Whether to run the GNUnet daemon.  GNUnet is GNU's anonymous
          peer-to-peer communication and file sharing framework.
        '';
      };

      home = mkOption {
        default = "/var/lib/gnunet";
        description = ''
          Directory where the GNUnet daemon will store its data.
        '';
      };

      debug = mkOption {
        default = false;
        description = ''
          When true, run in debug mode; gnunetd will not daemonize and
          error messages will be written to stderr instead of a
          logfile.
        '';
      };

      logLevel = mkOption {
        default = "ERROR";
        example = "INFO";
        description = ''
          Log level of the deamon (see `gnunetd(1)' for details).
        '';
      };

      hostLists = mkOption {
        default = [
          "http://gnunet.org/hostlist.php"
          "http://gnunet.mine.nu:8081/hostlist"
          "http://vserver1236.vserver-on.de/hostlist-074"
        ];
        description = ''
          URLs of host lists.
        '';
      };


      applications = mkOption {
        default = [ "advertising" "getoption" "fs" "stats" "traffic" ];
        example = [ "chat" "fs" ];
        description = ''
          List of GNUnet applications supported by the daemon.  Note that
          `fs', which means "file sharing", is probably the one you want.
        '';
      };

      transports = mkOption {
        default = [ "udp" "tcp" "http" "nat" ];
        example = [ "smtp" "http" ];
        description = ''
          List of transport methods used by the server.
        '';
      };

      fileSharing = {
        quota = mkOption {
          default = 1024;
          description = ''
            Maximum file system usage (in MiB) for file sharing.
          '';
        };

        activeMigration = mkOption {
          default = false;
          description = ''
            Whether to allow active migration of content originating
            from other nodes.
          '';
        };
      };

      load = {
        maxNetDownBandwidth = mkOption {
          default = 50000;
          description = ''
            Maximum bandwidth usage (in bits per second) for GNUnet
            when downloading data.
          '';
        };

        maxNetUpBandwidth = mkOption {
          default = 50000;
          description = ''
            Maximum bandwidth usage (in bits per second) for GNUnet
            when downloading data.
          '';
        };

        hardNetUpBandwidth = mkOption {
          default = 0;
          description = ''
            Hard bandwidth limit (in bits per second) when uploading
            data.
          '';
        };

        maxCPULoad = mkOption {
          default = 100;
          description = ''
            Maximum CPU load (percentage) authorized for the GNUnet
            daemon.
          '';
        };

        interfaces = mkOption {
          default = [ "eth0" ];
          example = [ "wlan0" "eth1" ];
          description = ''
            List of network interfaces to use.
          '';
        };
      };

      extraOptions = mkOption {
        default = "";
        example = ''
          [NETWORK]
          INTERFACE = eth3
        '';
        description = ''
          Additional options that will be copied verbatim in `gnunetd.conf'.
          See `gnunetd.conf(5)' for details.
        '';
      };
    };


    ejabberd = {
      enable = mkOption {
        default = false;
        description = "Whether to enable ejabberd server";
      };
            
      spoolDir = mkOption {
        default = "/var/lib/ejabberd";
        description = "Location of the spooldir of ejabberd";
      };
      
      logsDir = mkOption {
        default = "/var/log/ejabberd";
        description = "Location of the logfile directory of ejabberd";
      };
      
      confDir = mkOption {
        default = "/var/ejabberd";
	description = "Location of the config directory of ejabberd";
      };
      
      virtualHosts = mkOption {
        default = "\"localhost\"";
        description = "Virtualhosts that ejabberd should host. Hostnames are surrounded with doublequotes and separated by commas";
      };
    };

    jboss = {
      enable = mkOption {
        default = false;
        description = "Whether to enable jboss";
      };

      tempDir = mkOption {
        default = "/tmp";
        description = "Location where JBoss stores its temp files";
      };
      
      logDir = mkOption {
        default = "/var/log/jboss";
        description = "Location of the logfile directory of JBoss";
      };
      
      serverDir = mkOption {
        description = "Location of the server instance files";
        default = "/var/jboss/server";
      };
      
      deployDir = mkOption {
        description = "Location of the deployment files";
        default = "/nix/var/nix/profiles/default/server/default/deploy/";
      };
      
      libUrl = mkOption {
        default = "file:///nix/var/nix/profiles/default/server/default/lib";
        description = "Location where the shared library JARs are stored";
      };
      
      user = mkOption {
        default = "nobody";
        description = "User account under which jboss runs.";
      };
      
      useJK = mkOption {
        default = false;
        description = "Whether to use to connector to the Apache HTTP server";
      };
    };

    tomcat = {
      enable = mkOption {
        default = false;
        description = "Whether to enable Apache Tomcat";
      };
      
      baseDir = mkOption {
        default = "/var/tomcat";
        description = "Location where Tomcat stores configuration files, webapplications and logfiles";
      };
      
      user = mkOption {
        default = "tomcat";
        description = "User account under which Apache Tomcat runs.";
      };      
      
      deployFrom = mkOption {
        default = "";
        description = "Location where webapplications are stored. Leave empty to use the baseDir.";
      };
      
      javaOpts = mkOption {
        default = "";
        description = "Parameters to pass to the Java Virtual Machine which spawns Apache Tomcat";
      };
      
      catalinaOpts = mkOption {
        default = "";
        description = "Parameters to pass to the Java Virtual Machine which spawns the Catalina servlet container";
      };
      
      sharedLibFrom = mkOption {
        default = "";
        description = "Location where shared libraries are stored. Leave empty to use the baseDir.";
      };
      
      commonLibFrom = mkOption {
        default = "";
        description = "Location where common libraries are stored. Leave empty to use the baseDir.";
      };
      
      contextXML = mkOption {
        default = "";
        description = "Location of the context.xml to use. Leave empty to use the default.";
      };
    };

    httpd = {
    
      enable = mkOption {
        default = false;
        description = "
          Whether to enable the Apache httpd server.
        ";
      };

      experimental = mkOption {
        default = false;
        description = "
          Whether to use the new-style Apache configuration.
        ";
      };

      extraConfig = mkOption {
        default = "";
        description = "
          These configuration lines will be passed verbatim to the apache config
        ";
      };

      extraModules = mkOption {
        default = [];
        example = [ "proxy_connect" { name = "php5_module"; path = "${pkgs.php}/modules/libphp5.so"; } ];
        description = ''
          Specifies additional Apache modules.  These can be specified
          as a string in the case of modules distributed with Apache,
          or as an attribute set specifying the
          <varname>name</varname> and <varname>path</varname> of the
          module.
        '';
      };

      logPerVirtualHost = mkOption {
        default = false;
        description = "
          If enabled, each virtual host gets its own
          <filename>access_log</filename> and
          <filename>error_log</filename>, namely suffixed by the
          <option>hostName</option> of the virtual host.
        ";
      };

      user = mkOption {
        default = "wwwrun";
        description = "
          User account under which httpd runs.  The account is created
          automatically if it doesn't exist.
        ";
      };

      group = mkOption {
        default = "wwwrun";
        description = "
          Group under which httpd runs.  The account is created
          automatically if it doesn't exist.
        ";
      };

      logDir = mkOption {
        default = "/var/log/httpd";
        description = "
          Directory for Apache's log files.  It is created automatically.
        ";
      };

      stateDir = mkOption {
        default = "/var/run/httpd";
        description = "
          Directory for Apache's transient runtime state (such as PID
          files).  It is created automatically.  Note that the default,
          <filename>/var/run/httpd</filename>, is deleted at boot time.
        ";
      };

      mod_php = mkOption {
        default = false;
        description = "Whether to enable the PHP module.";
      };

      mod_jk = {
        enable = mkOption {
          default = false;
          description = "Whether to enable the Apache Tomcat connector.";
        };
        
        applicationMappings = mkOption {
          default = [];
          description = "List of Java webapplications that should be mapped to the servlet container (Tomcat/JBoss)";
        };
      };

      virtualHosts = mkOption {
        default = [];
        example = [
          { hostName = "foo";
            documentRoot = "/data/webroot-foo";
          }
          { hostName = "bar";
            documentRoot = "/data/webroot-bar";
          }
        ];
        description = ''
          Specification of the virtual hosts served by Apache.  Each
          element should be an attribute set specifying the
          configuration of the virtual host.  The available options
          are the non-global options permissible for the main host.
        '';
      };

      subservices = {

        # !!! remove this
        subversion = {

          enable = mkOption {
            default = false;
            description = "
              Whether to enable the Subversion subservice in the webserver.
            ";
          };

          notificationSender = mkOption {
            default = "svn-server@example.org";
            example = "svn-server@example.org";
            description = "
              The email address used in the Sender field of commit
              notification messages sent by the Subversion subservice.
            ";
          };

          userCreationDomain = mkOption {
            default = "example.org"; 
            example = "example.org";
            description = "
              The domain from which user creation is allowed.  A client can
              only create a new user account if its IP address resolves to
              this domain.
            ";
          };

          autoVersioning = mkOption {
            default = false;
            description = "
              Whether you want the Subversion subservice to support
              auto-versioning, which enables Subversion repositories to be
              mounted as read/writable file systems on operating systems that
              support WebDAV.
            ";
          };
          
          dataDir = mkOption {
            default = "/no/such/path/exists";
            description = "
              Place to put SVN repository.
            ";
          };

          organization = {

            name = mkOption {
              default = null;
              description = "
                Name of the organization hosting the Subversion service.
              ";
            };

            url = mkOption {
              default = null;
              description = "
                URL of the website of the organization hosting the Subversion service.
              ";
            };

            logo = mkOption {
              default = null;
              description = "
                Logo the organization hosting the Subversion service.
              ";
            };

          };

        };

      };

    } // # Include the options shared between the main server and virtual hosts.
    (import ../upstart-jobs/apache-httpd/per-server-options.nix {
      inherit mkOption;
      forMainServer = true;
    });

    vsftpd = {
      enable = mkOption {
        default = false;
        description = "
          Whether to enable the vsftpd FTP server.
        ";
      };
      
      anonymousUser = mkOption {
        default = false;
        description = "
          Whether to enable the anonymous FTP user.
        ";
      };

      writeEnable = mkOption {
        default = false;
        description = "
          Whether any write activity is permitted to users.
        ";
      };

      anonymousUploadEnable = mkOption {
        default = false;
        description = "
          Whether any uploads are permitted to anonymous users.
        ";
      };

      anonymousMkdirEnable = mkOption {
        default = false;
        description = "
          Whether mkdir is permitted to anonymous users.
        ";
      };
    };
    
    printing = {

      enable = mkOption {
        default = false;
        description = "
          Whether to enable printing support through the CUPS daemon.
        ";
      };

    };


    udev = {

      addFirmware = mkOption {
        default = [];
        example = ["/mnt/big-storage/firmware/"];
        description = "
          To specify firmware that is not too spread to ensure 
          a package, or have an interactive process of extraction
          and cannot be redistributed.
        ";
        merge = pkgs.lib.mergeListOption;
      };

      addUdevPkgs = mkOption {
        default = [];
        description = "
          List of packages containing udev rules.
        ";
        merge = pkgs.lib.mergeListOption;
      };
      
      sndMode = mkOption {
        default = "0600";
        example = "0666";
        description = "
          Permissions for /dev/snd/*, in case you have multiple 
          logged in users or if the devices belong to root for 
          some reason.
        ";
      };
    };


    samba = {

      enable = mkOption {
        default = false;
        description = "
          Whether to enable the samba server. (to communicate with, and provide windows shares)
        ";
      };

    };


    gw6c = {

      enable = mkOption {
        default = false;
        description = "
          Whether to enable Gateway6 client (IPv6 tunnel).
        ";
      };

      autorun = mkOption {
        default = true;
        description = "
          Switch to false to create upstart-job and configuration, 
          but not run it automatically
        ";
      };

      username = mkOption {
        default = "";
        description = "
          Your Gateway6 login name, if any.
        ";
      };

      password = mkOption {
        default = "";
        description = "
          Your Gateway6 password, if any.
        ";
      };

      server = mkOption {
        default = "anon.freenet6.net";
        example = "broker.freenet6.net";
        description = "
          Used Gateway6 server.
        ";
      };

      keepAlive = mkOption {
        default = "30";
        example = "2";
        description = "
          Gateway6 keep-alive period.
        ";
      };

      everPing = mkOption {
        default = "1000000";
        example = "2";
        description = "
          Gateway6 manual ping period.
        ";
      };

      waitPingableBroker = mkOption {
        default = true;
        example = false;
        description = "
          Whether to wait until tunnel broker returns ICMP echo.
        ";
      };

    };


    ircdHybrid = {

      enable = mkOption {
        default = false;
        description = "
          Enable IRCD.
        ";
      };

      serverName = mkOption {
        default = "hades.arpa";
        description = "
          IRCD server name.
        ";
      };

      sid = mkOption {
        default = "0NL";
        description = "
          IRCD server unique ID in a net of servers.
        ";
      };

      description = mkOption {
        default = "Hybrid-7 IRC server.";
        description = "
          IRCD server description.
        ";
      };

      rsaKey = mkOption {
        default = null;
        example = /root/certificates/irc.key;
        description = "
          IRCD server RSA key. 
        ";
      };

      certificate = mkOption {
        default = null;
        example = /root/certificates/irc.pem;
        description = "
          IRCD server SSL certificate. There are some limitations - read manual.
        ";
      };

      adminEmail = mkOption {
        default = "<bit-bucket@example.com>";
        example = "<name@domain.tld>";
        description = "
          IRCD server administrator e-mail. 
        ";
      };

      extraIPs = mkOption {
        default = [];
        example = ["127.0.0.1"];
        description = "
          Extra IP's to bind.
        ";
      };

      extraPort = mkOption {
        default = "7117";
        description = "
          Extra port to avoid filtering.
        ";
      };

    };


    xfs = {

      enable = mkOption {
        default = false;
        description = "
          Whether to enable the X Font Server.
        ";
      };

    };


    mysql = {
      enable = mkOption {
        default = false;
        description = "
          Whether to enable the MySQL server.
        ";
      };
      
      port = mkOption {
        default = "3306";
        description = "Port of MySQL"; 
      };
      
      user = mkOption {
        default = "mysql";
        description = "User account under which MySQL runs";
      };
      
      dataDir = mkOption {
        default = "/var/mysql";
        description = "Location where MySQL stores its table files";
      };
      
      logError = mkOption {
        default = "/var/log/mysql_err.log";
        description = "Location of the MySQL error logfile";
      };
      
      pidDir = mkOption {
        default = "/var/run/mysql";
        description = "Location of the file which stores the PID of the MySQL server";
      };
    };

    
    postgresql = {
      enable = mkOption {
        default = false;
        description = "
          Whether to run PostgreSQL.
        ";
      };
      port = mkOption {
        default = "5432";
        description = "
          Port for PostgreSQL.
        ";
      };
      logDir = mkOption {
        default = "/var/log/postgresql";
        description = "
          Log directory for PostgreSQL.
        ";
      };
      dataDir = mkOption {
        default = "/var/db/postgresql";
        description = "
          Data directory for PostgreSQL.
        ";
      };
      subServices = mkOption {
        default = [];
        description = "
          Subservices list. As it is already implememnted, 
          here is an interface...
        ";
      };
      authentication = mkOption {
        default = ''
          # Generated file; do not edit!
          local all all              ident sameuser
          host  all all 127.0.0.1/32 md5
          host  all all ::1/128      md5
        '';
        description = "
          Hosts (except localhost), who you allow to connect.
        ";
      };
      allowedHosts = mkOption {
        default = [];
        description = "
          Hosts (except localhost), who you allow to connect.
        ";
      };
      authMethod = mkOption {
        default = " ident sameuser ";
        description = "
          How to authorize users. 
          Note: ident needs absolute trust to all allowed client hosts.";
      };
    };

    
    openfire = {
      enable = mkOption {
        default = false;
        description = "
          Whether to enable OpenFire XMPP server.
        ";
      };
      usePostgreSQL = mkOption {
        default = true;
        description = "
          Whether you use PostgreSQL service for your storage back-end.
        ";
      };
    };

    
    postfix = {
      enable = mkOption {
        default = false;
        description ="
          Whether to run the Postfix mail server.
        ";
      };
      user = mkOption {
        default = "postfix";
        description = "
          How to call postfix user (must be used only for postfix).
        ";
      };
      group = mkOption {
        default = "postfix";
        description = "
          How to call postfix group (must be used only for postfix).
        ";
      };
      setgidGroup = mkOption {
        default = "postdrop";
        description = "
          How to call postfix setgid group (for postdrop). Should 
          be uniquely used group.
        ";
      };
      networks = mkOption {
        default = null;
        example = ["192.168.0.1/24"];
        description = "
          Net masks for trusted - allowed to relay mail to third parties - 
          hosts. Leave empty to use mynetworks_style configuration or use 
          default (localhost-only).
        ";
      };
      networksStyle = mkOption {
        default = "";
        description = "
          Name of standard way of trusted network specification to use,
          leave blank if you specify it explicitly or if you want to use 
          default (localhost-only).
        ";
      };
      hostname = mkOption {
        default = "";
        description ="
          Hostname to use. Leave blank to use just the hostname of machine.
          It should be FQDN.
        ";
      };
      domain = mkOption {
        default = "";
        description ="
          Domain to use. Leave blank to use hostname minus first component.
        ";
      };
      origin = mkOption {
        default = "";
        description ="
          Origin to use in outgoing e-mail. Leave blank to use hostname.
        ";
      };
      destination = mkOption {
        default = null;
        example = ["localhost"];
        description = "
          Full (!) list of domains we deliver locally. Leave blank for 
          acceptable Postfix default.
        ";
      };
      relayDomains = mkOption {
        default = null;
        example = ["localdomain"];
        description = "
          List of domains we agree to relay to. Default is the same as 
          destination.
        ";
      };
      relayHost = mkOption {
        default = "";
        description = "
          Mail relay for outbound mail.
        ";
      };
      lookupMX = mkOption {
        default = false;
        description = "
          Whether relay specified is just domain whose MX must be used.
        ";
      };
      postmasterAlias = mkOption {
        default = "root";
        description = "
          Who should receive postmaster e-mail.
        ";
      };
      rootAlias = mkOption {
        default = "";
        description = "
          Who should receive root e-mail. Blank for no redirection.
        ";
      };
      extraAliases = mkOption {
        default = "";
        description = "
          Additional entries to put verbatim into aliases file.
        ";
      };

      sslCert = mkOption {
        default = "";
        description = "
          SSL certificate to use.
        ";
      };
      sslCACert = mkOption {
        default = "";
        description = "
          SSL certificate of CA.
        ";
      };
      sslKey = mkOption {
        default = "";
        description ="
          SSL key to use.
        ";
      };

      recipientDelimiter = mkOption {
        default = "";
        example = "+";
        description = "
          Delimiter for address extension: so mail to user+test can be handled by ~user/.forward+test
        ";
      };

    };

    dovecot = {
      enable = mkOption {
        default = false;
        description = "Whether to enable dovecot POP3/IMAP server.";
      };

      user = mkOption {
        default = "dovecot";
        description = "dovecot user name";
      };
      group = mkOption {
        default = "dovecot";
        description = "dovecot group name";
      };

      sslServerCert = mkOption {
        default = "";
        description = "Server certificate";
      };
      sslCACert = mkOption {
        default = "";
        description = "CA certificate used by server certificate";
      };
      sslServerKey = mkOption {
        default = "";
        description = "Server key";
      };
    };

    bind = {
      enable = mkOption {
        default = false;
        description = "
          Whether to enable BIND domain name server.
        ";
      };
      cacheNetworks = mkOption {
        default = ["127.0.0.0/24"];
        description = "
          What networks are allowed to use us as a resolver.
        ";
      };
      blockedNetworks = mkOption {
        default = [];
        description = "
          What networks are just blocked.
        ";
      };
      zones = mkOption {
        default = [];
        description = "
          List of zones we claim authority over.
            master=false means slave server; slaves means addresses 
           who may request zone transfer.
        ";
        example = [{
          name = "example.com";
          master = false;
          file = "/var/dns/example.com";
          masters = ["192.168.0.1"];
          slaves = [];
        }];
      };
    };

  };

  installer = {

    nixpkgsURL = mkOption {
      default = "";
      example = http://nixos.org/releases/nix/nixpkgs-0.11pre7577;
      description = "
        URL of the Nixpkgs distribution to use when building the
        installation CD.
      ";
    };

    repos = {
      nixos = mkOption {
        default = [ { type  = "svn"; }  ];
        example = [ { type = "svn"; url = "https://svn.nixos.org/repos/nix/nixos/branches/stdenv-updates"; target = "/etc/nixos/nixos-stdenv-updates"; }
                    { type = "git"; initialize = ''git clone git://mawercer.de/nixos $target''; update = "git pull origin"; target = "/etc/nixos/nixos-git"; }
                  ];
        description = ''
          The NixOS repository from which the system will be built.
          <command>nixos-checkout</command> will update all working
          copies of the given repositories,
          <command>nixos-rebuild</command> will use the first item
          which has the attribute <literal>default = true</literal>
          falling back to the first item. The type defines the
          repository tool added to the path. It also defines a "valid"
          repository.  If the target directory already exists and it's
          not valid it will be moved to the backup location
          <filename><replaceable>dir</replaceable>-date</filename>.
          For svn the default target and repositories are
          <filename>/etc/nixos/nixos</filename> and
          <filename>https://svn.nixos.org/repos/nix/nixos/trunk</filename>.
          For git repositories update is called after initialization
          when the repo is initialized.  The initialize code is run
          from working directory dirname
          <replaceable>target</replaceable> and should create the
          directory
          <filename><replaceable>dir</replaceable></filename>. (<command>git
          clone url nixos/nixpkgs/services</command> should do) For
          the executables used see <option>repoTypes</option>.
        '';
      };

      nixpkgs = mkOption {
        default = [ { type  = "svn"; }  ];
        description = "same as <option>repos.nixos</option>";
      };

      services = mkOption {
        default = [ { type  = "svn"; } ];
        description = "same as <option>repos.nixos</option>";
      };
    };

    repoTypes = mkOption {
      default = {
        svn = { valid = "[ -d .svn ]"; env = [ pkgs.coreutils pkgs.subversion ]; };
        git = { valid = "[ -d .git ]"; env = [ pkgs.coreutils pkgs.git pkgs.gnused /*  FIXME: use full path to sed in nix-pull */ ]; };
      };
      description = ''
        Defines, for each supported version control system
        (e.g. <literal>git</literal>), the dependencies for the
        mechanism, as well as a test used to determine whether a
        directory is a checkout created by that version control
        system.
      '';
    };

    manifests = mkOption {
      default = [http://nixos.org/releases/nixpkgs/channels/nixpkgs-unstable/MANIFEST];
      example =
        [ http://nixos.org/releases/nixpkgs/channels/nixpkgs-unstable/MANIFEST
          http://nixos.org/releases/nixpkgs/channels/nixpkgs-stable/MANIFEST
        ];
      description = "
        URLs of manifests to be downloaded when you run
        <command>nixos-rebuild</command> to speed up builds.
      ";
    };

  };


  nix = {

    maxJobs = mkOption {
      default = 1;
      example = 2;
      description = "
        This option defines the maximum number of jobs that Nix will try
        to build in parallel.  The default is 1.  You should generally
        set it to the number of CPUs in your system (e.g., 2 on a Athlon
        64 X2).
      ";
    };

    useChroot = mkOption {
      default = false;
      example = true;
      description = "
        If set, Nix will perform builds in a chroot-environment that it
        will set up automatically for each build.  This prevents
        impurities in builds by disallowing access to dependencies
        outside of the Nix store.
      ";
    };

    extraOptions = mkOption {
      default = "";
      example = "
        gc-keep-outputs = true
        gc-keep-derivations = true
      ";
      description = "
        This option allows to append lines to nix.conf. 
      ";
    };

    distributedBuilds = mkOption {
      default = false;
      description = "
        Whether to distribute builds to the machines listed in
        <option>nix.buildMachines</option>.
      ";
    };

    buildMachines = mkOption {
      example = [
        { hostName = "voila.labs.cs.uu.nl";
          sshUser = "nix";
          sshKey = "/root/.ssh/id_buildfarm";
          system = "powerpc-darwin";
          maxJobs = 1;
        }
        { hostName = "linux64.example.org";
          sshUser = "buildfarm";
          sshKey = "/root/.ssh/id_buildfarm";
          system = "x86_64-linux";
          maxJobs = 2;
        }
      ];
      description = "
        This option lists the machines to be used if distributed
        builds are enabled (see
        <option>nix.distributedBuilds</option>).  Nix will perform
        derivations on those machines via SSh by copying the inputs to
        the Nix store on the remote machine, starting the build, then
        copying the output back to the local Nix store.  Each element
        of the list should be an attribute set containing the
        machine's host name (<varname>hostname</varname>), the user
        name to be used for the SSH connection
        (<varname>sshUser</varname>), the Nix system type
        (<varname>system</varname>, e.g.,
        <literal>\"i686-linux\"</literal>), the maximum number of jobs
        to be run in parallel on that machine
        (<varname>maxJobs</varname>), and the path to the SSH private
        key to be used to connect (<varname>sshKey</varname>).  The
        SSH private key should not have a passphrase, and the
        corresponding public key should be added to
        <filename>~<replaceable>sshUser</replaceable>/authorized_keys</filename>
        on the remote machine.
      ";
    };

<<<<<<< HEAD
    # Environment variables for running Nix.
    envVars = mkOption {
      internal = true;
      default = "";
      description = "
        Define the environment variables used by nix to 
      ";

      merge = pkgs.lib.mergeStringOption;

      # other option should be used to define the content instead of using
      # the apply function.
      apply = conf: ''
        export NIX_CONF_DIR=/nix/etc/nix

        # Enable the copy-from-other-stores substituter, which allows builds
        # to be sped up by copying build results from remote Nix stores.  To
        # do this, mount the remote file system on a subdirectory of
        # /var/run/nix/remote-stores.
        export NIX_OTHER_STORES=/var/run/nix/remote-stores/*/nix
        
      '' + # */
      (if config.nix.distributedBuilds then
        ''
          export NIX_BUILD_HOOK=${config.environment.nix}/libexec/nix/build-remote.pl
          export NIX_REMOTE_SYSTEMS=/etc/nix.machines
          export NIX_CURRENT_LOAD=/var/run/nix/current-load
        ''
      else "") + conf;
    };
=======
    proxy = mkOption {
        default = "";
	description = "
	  This option specifies the proxy to use for fetchurl. The real effect 
	  is just exporting http_proxy, https_proxy and ftp_proxy with that
	  value.
	";
	example = "http://127.0.0.1:3128";
    };

>>>>>>> 311ff6c8
  };


  security = {

    setuidPrograms = mkOption {
      default = [
        "passwd" "su" "crontab" "ping" "ping6"
        "fusermount" "wodim" "cdrdao" "growisofs"
      ];
      description = "
        Only the programs from system path listed her will be made setuid root
        (through a wrapper program).  It's better to set
        <option>security.extraSetuidPrograms</option>.
      ";
    };

    extraSetuidPrograms = mkOption {
      default = [];
      example = ["fusermount"];
      description = "
        This option lists additional programs that must be made setuid
        root.
      ";
    };

    setuidOwners = mkOption {
      default = [];
      example = [{
        program = "sendmail";
        owner = "nodody";
        group = "postdrop";
        setuid = false;
        setgid = true;
      }];
      description = ''
        List of non-trivial setuid programs from system path, like Postfix sendmail. Default 
        should probably be nobody:nogroup:false:false - if you are bothering
        doing anything with a setuid program, "root.root u+s g-s" is not what
        you are aiming at..
      '';
    };

    seccureKeys = {
      public = mkOption {
        default = /var/elliptic-keys/public;
        description = "
          Public key. Make it path argument, so it is copied into store and
          hashed. 

          The key is used to encrypt Gateway 6 configuration in store, as it
          contains a password for external service. Unfortunately, 
          derivation file should be protected by other means. For example, 
          nix-http-export.cgi will happily export any non-derivation path,
          but not a derivation.
        ";
      };
      private = mkOption {
        default = "/var/elliptic-keys/private";
        description = "
          Private key. Make it string argument, so it is not copied into store.
        ";
      };
    };

  };


  users = {

    ldap = {

      enable = mkOption {
        default = false;
        description = "
          Whether to enable authentication against an LDAP server.
        ";
      };

      server = mkOption {
        example = "ldap://ldap.example.org/";
        description = "
          The URL of the LDAP server.
        ";
      };

      base = mkOption {
        example = "dc=example,dc=org";
        description = "
          The distinguished name of the search base.
        ";
      };

      useTLS = mkOption {
        default = false;
        description = "
          If enabled, use TLS (encryption) over an LDAP (port 389)
          connection.  The alternative is to specify an LDAPS server (port
          636) in <option>users.ldap.server</option> or to forego
          security.
        ";
      };

    };

  };


  i18n = {

    defaultLocale = mkOption {
      default = "en_US.UTF-8";
      example = "nl_NL.UTF-8";
      description = "
        The default locale.  It determines the language for program
        messages, the format for dates and times, sort order, and so on.
        It also determines the character set, such as UTF-8.
      ";
    };

    consoleFont = mkOption {
      default = "lat9w-16";
      example = "LatArCyrHeb-16";
      description = "
        The font used for the virtual consoles.  Leave empty to use
        whatever the <command>setfont</command> program considers the
        default font.
      ";
    };

    consoleKeyMap = mkOption {
      default = "us";
      example = "fr";
      description = "
        The keyboard mapping table for the virtual consoles.
      ";
    };

  };


  environment = {

    pathsToLink = mkOption {
      default = ["/bin" "/sbin" "/lib" "/share" "/man" "/info" "/etc"];
      example = ["/"];
      description = "
        Lists directories to be symlinked in `/var/run/current-system/sw'.
      ";
    };

    cleanStart = mkOption {
      default = false;
      example = true;
      description = "
        There are some times when you want really small system for specific 
        purpose and do not want default package list. Setting 
        <varname>cleanStart</varname> to <literal>true</literal> allows you 
        to create a system with empty path - only extraPackages will be 
        included.
      ";
    };

    extraPackages = mkOption {
      default = [];
      example = [pkgs.firefox pkgs.thunderbird];
      description = "
        This option allows you to add additional packages to the system
        path.  These packages are automatically available to all users,
        and they are automatically updated every time you rebuild the
        system configuration.  (The latter is the main difference with
        installing them in the default profile,
        <filename>/nix/var/nix/profiles/default</filename>.  The value
        of this option must be a function that returns a list of
        packages.  The function will be called with the Nix Packages
        collection as its argument for convenience.
      ";
    };

    nix = mkOption {
      default = pkgs.nixUnstable;
      example = pkgs.nixCustomFun /root/nix.tar.gz;
      merge = mergeOneOption;
      description = "
        Use non-default Nix easily. Be careful, though, not to break everything.
      ";
    };

    checkConfigurationOptions = mkOption {
      default = true;
      example = false;
      description = "
        If all configuration options must be checked. Non-existing options fail build.
      ";
    };

    unixODBCDrivers = mkOption {
      default = pkgs : [];
      example = "pkgs : map (x : x.ini) (with pkgs.unixODBCDrivers; [ mysql psql psqlng ] )";
      description = "specifies unix odbc drivers to be registered at /etc/odbcinst.ini";
    };

  };

    
  powerManagement = {
    
    enable = mkOption {
      default = false;
      description = "
        Whether to enable power management.
      ";
    };

  };
  

  nesting = {
    children = mkOption {
      default = [];
      description = "
        Additional configurations to build.
      ";
    };
  };

  
  passthru = mkOption {
    default = {};
    description = "
      Additional parameters. Ignored. When you want to be sure that 
      /etc/nixos/nixos -A config.passthru.* is that same thing the 
      system rebuild will use.
    ";
  };

  require = [
    # boot (is it the right place ?)
    (import ../system/kernel.nix)
    (import ../boot/boot-stage-2.nix)
    (import ../installer/grub.nix)

    # system
    (import ../system/system-options.nix)
    (import ../system/activate-configuration.nix)
    (import ../upstart-jobs/default.nix)

    # security
    (import ../system/sudo.nix)

    # environment
    (import ../etc/default.nix)

    # users
    (import ../system/users-groups.nix)

    # newtworking
    (import ../upstart-jobs/dhclient.nix)

    # hardware
    (import ../upstart-jobs/pcmcia.nix)

    # services
    (import ../upstart-jobs/avahi-daemon.nix)
    (import ../upstart-jobs/atd.nix)
    (import ../upstart-jobs/dbus.nix)
    (import ../upstart-jobs/hal.nix)
    (import ../upstart-jobs/gpm.nix)
    (import ../upstart-jobs/nagios/default.nix)
    (import ../upstart-jobs/xserver/default.nix)
    (import ../upstart-jobs/zabbix-agent.nix)
    (import ../upstart-jobs/zabbix-server.nix)
    (import ../upstart-jobs/disnix.nix)
    (import ../upstart-jobs/cron.nix)
    (import ../upstart-jobs/fcron.nix)
    (import ../upstart-jobs/cron/locate.nix)
<<<<<<< HEAD

    # fonts
    (import ../system/fonts.nix)

    # sound
    (import ../upstart-jobs/alsa.nix)
=======
    (import ../upstart-jobs/manual.nix)
    (import ../upstart-jobs/rogue.nix)
    (import ../upstart-jobs/guest-users.nix)
    (import ../upstart-jobs/pulseaudio.nix)
>>>>>>> 311ff6c8
  ];
}<|MERGE_RESOLUTION|>--- conflicted
+++ resolved
@@ -1,37 +1,7 @@
 {pkgs, config, ...}:
 
 let
-<<<<<<< HEAD
   inherit (pkgs.lib) mkOption mergeOneOption;
-=======
-  inherit (pkgs.lib) mkOption;
-  inherit (builtins) head tail;
-
-  obsolete = what: f:
-    if builtins ? trace then
-      builtins.trace "Obsolete ${what}." f
-    else f;
-
-  obsoleteMerge =
-    obsolete "option" pkgs.lib.mergeDefaultOption;
-
-  # temporary modifications.
-  # backward here means that expression could either be a value or a
-  # function which expects to have a pkgs argument.
-  optionalPkgs = x:
-    if builtins.isFunction x
-    then obsolete "notation" (x pkgs)
-    else x;
-
-  backwardPkgsFunListMerge = list:
-    pkgs.lib.concatMap optionalPkgs list;
-
-  backwardPkgsFunMerge = list:
-    if list != [] && tail list == []
-    then optionalPkgs (head list)
-    else abort "Defined at least twice.";
-
->>>>>>> 311ff6c8
 in
 
 {
@@ -1963,8 +1933,17 @@
         on the remote machine.
       ";
     };
-
-<<<<<<< HEAD
+ 
+    proxy = mkOption {
+      default = "";
+      description = "
+        This option specifies the proxy to use for fetchurl. The real effect 
+        is just exporting http_proxy, https_proxy and ftp_proxy with that
+        value.
+      ";
+      example = "http://127.0.0.1:3128";
+    };
+
     # Environment variables for running Nix.
     envVars = mkOption {
       internal = true;
@@ -1993,20 +1972,17 @@
           export NIX_REMOTE_SYSTEMS=/etc/nix.machines
           export NIX_CURRENT_LOAD=/var/run/nix/current-load
         ''
-      else "") + conf;
-    };
-=======
-    proxy = mkOption {
-        default = "";
-	description = "
-	  This option specifies the proxy to use for fetchurl. The real effect 
-	  is just exporting http_proxy, https_proxy and ftp_proxy with that
-	  value.
-	";
-	example = "http://127.0.0.1:3128";
-    };
-
->>>>>>> 311ff6c8
+      else "")
+      +
+      (if config.nix.proxy != "" then
+        ''
+          export http_proxy=${config.nix.proxy}
+          export https_proxy=${config.nix.proxy}
+          export ftp_proxy=${config.nix.proxy}
+        ''
+      else "")
+      + conf;
+    };
   };
 
 
@@ -2283,18 +2259,15 @@
     (import ../upstart-jobs/cron.nix)
     (import ../upstart-jobs/fcron.nix)
     (import ../upstart-jobs/cron/locate.nix)
-<<<<<<< HEAD
-
-    # fonts
-    (import ../system/fonts.nix)
-
-    # sound
-    (import ../upstart-jobs/alsa.nix)
-=======
     (import ../upstart-jobs/manual.nix)
     (import ../upstart-jobs/rogue.nix)
     (import ../upstart-jobs/guest-users.nix)
     (import ../upstart-jobs/pulseaudio.nix)
->>>>>>> 311ff6c8
+
+    # fonts
+    (import ../system/fonts.nix)
+
+    # sound
+    (import ../upstart-jobs/alsa.nix)
   ];
 }